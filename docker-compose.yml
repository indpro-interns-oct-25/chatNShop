--- conflicted
+++ resolved
@@ -12,14 +12,6 @@
       - QDRANT__SERVICE__GRPC_PORT=6334
       - QDRANT__SERVICE__API_KEY=mykey@123
     restart: unless-stopped
-<<<<<<< HEAD
-    healthcheck:
-      test: ["CMD", "wget", "--header=api-key: mykey@123", "-q", "-O", "-", "http://localhost:6333/health"]
-      interval: 30s
-      timeout: 10s
-      retries: 3
-=======
->>>>>>> 71e57273
 
   intent-api:
     build: .
