<<<<<<< HEAD
# Essential build tools
setuptools>=65.0
wheel

# Web Framework & API
fastapi>=0.100.0
uvicorn[standard]>=0.23.0
pydantic>=2.0.0
pydantic-settings>=2.0.0

# Database & Caching
sqlalchemy>=2.0.0
redis>=5.0.0
alembic>=1.12.0
qdrant-client>=1.6.0

# HTTP Client & Networking
httpx>=0.24.0
requests>=2.31.0

# AI & Machine Learning
openai>=1.0.0
numpy>=1.24.0
scikit-learn>=1.3.0

# Configuration & Environment
python-dotenv>=1.0.0
pyyaml>=6.0.0

# Logging & Monitoring
loguru>=0.7.0

# Retry & Error Handling
tenacity>=8.2.0

# Testing
pytest>=7.0.0
pytest-asyncio>=0.21.0

# Development & Code Quality
black>=23.0.0
flake8>=6.0.0
isort>=5.12.0

# Message Queue
pika>=1.3.0  # Python client for RabbitMQ

# Utilities
click>=8.1.0
python-multipart>=0.0.6
=======
fastapi==0.104.1
uvicorn[standard]==0.24.0
pydantic==2.5.0
python-dotenv==1.0.0
sentence-transformers==2.2.2
numpy==1.24.3
scikit-learn==1.3.2
qdrant-client==1.7.0
watchdog==3.0.0
requests==2.31.0
pytest==7.4.3
pytest-asyncio==0.21.1
>>>>>>> 8ce8b01c
<|MERGE_RESOLUTION|>--- conflicted
+++ resolved
@@ -1,55 +1,3 @@
-<<<<<<< HEAD
-# Essential build tools
-setuptools>=65.0
-wheel
-
-# Web Framework & API
-fastapi>=0.100.0
-uvicorn[standard]>=0.23.0
-pydantic>=2.0.0
-pydantic-settings>=2.0.0
-
-# Database & Caching
-sqlalchemy>=2.0.0
-redis>=5.0.0
-alembic>=1.12.0
-qdrant-client>=1.6.0
-
-# HTTP Client & Networking
-httpx>=0.24.0
-requests>=2.31.0
-
-# AI & Machine Learning
-openai>=1.0.0
-numpy>=1.24.0
-scikit-learn>=1.3.0
-
-# Configuration & Environment
-python-dotenv>=1.0.0
-pyyaml>=6.0.0
-
-# Logging & Monitoring
-loguru>=0.7.0
-
-# Retry & Error Handling
-tenacity>=8.2.0
-
-# Testing
-pytest>=7.0.0
-pytest-asyncio>=0.21.0
-
-# Development & Code Quality
-black>=23.0.0
-flake8>=6.0.0
-isort>=5.12.0
-
-# Message Queue
-pika>=1.3.0  # Python client for RabbitMQ
-
-# Utilities
-click>=8.1.0
-python-multipart>=0.0.6
-=======
 fastapi==0.104.1
 uvicorn[standard]==0.24.0
 pydantic==2.5.0
@@ -61,5 +9,4 @@
 watchdog==3.0.0
 requests==2.31.0
 pytest==7.4.3
-pytest-asyncio==0.21.1
->>>>>>> 8ce8b01c
+pytest-asyncio==0.21.1