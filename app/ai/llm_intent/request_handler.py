--- conflicted
+++ resolved
@@ -81,15 +81,11 @@
                 },
             }
         except Exception as exc:  # pragma: no cover - defensive safeguard
-<<<<<<< HEAD
-            fallback = handle_llm_exception(exc, metadata)
-=======
             logger.error(f"LLM call failed: {exc}")
             fallback = build_fallback_response(reason="llm_failure")
             fallback_metadata = fallback.get("metadata", {})
             fallback_metadata.update({"error": str(exc), **metadata})
             fallback["metadata"] = fallback_metadata
->>>>>>> a44a38a5
             return {"triggered": True, **fallback}
 
     # ------------------------------------------------------------------
@@ -102,32 +98,6 @@
         if self.client is None:
             return self._simulate_llm_response(payload)
 
-<<<<<<< HEAD
-        messages = self._build_messages(payload)
-        client_payload = self._prepare_client_payload(payload, messages)
-        logger.debug("Dispatching LLM payload: %s", client_payload)
-        return self.client.complete(client_payload)
-
-    def _build_messages(self, payload: LLMIntentRequest) -> List[Dict[str, str]]:
-        system_prompt = os.getenv(
-            "OPENAI_SYSTEM_PROMPT",
-            "You are an intent classifier for an e-commerce assistant. Respond in JSON.",
-        )
-
-        user_context = []
-        if payload.context_snippets:
-            snippet_block = "\n".join(f"- {snippet}" for snippet in payload.context_snippets)
-            user_context.append(f"Context:\n{snippet_block}")
-
-        if payload.metadata:
-            user_context.append(f"Metadata: {payload.metadata}")
-
-        user_payload = {
-            "rule_intent": payload.rule_intent,
-            "action_code": payload.action_code,
-            "top_confidence": payload.top_confidence,
-            "next_best_confidence": payload.next_best_confidence,
-=======
         request_body = {
             "model": self.client.model_name,
             "timeout_ms": getattr(self.client, "timeout", 30.0)*1000,
@@ -135,7 +105,6 @@
             "temperature": opts.get("temperature", self.client.temperature),
             "max_tokens": opts.get("max_tokens", self.client.max_tokens),
             "metadata": payload.metadata,
->>>>>>> a44a38a5
         }
 
         instruction = (
@@ -178,33 +147,11 @@
             "reasoning": "Simulated LLM output (no API client configured)",
         }
 
-<<<<<<< HEAD
-    def _prepare_client_payload(
-        self,
-        payload: LLMIntentRequest,
-        messages: List[Dict[str, str]],
-    ) -> Dict[str, Any]:
-        """Construct the OpenAI client payload with required diagnostics."""
-
-        metadata_block: Dict[str, Any] = dict(payload.metadata or {})
-        metadata_block.setdefault("rule_intent", payload.rule_intent)
-        metadata_block.setdefault("action_code", payload.action_code)
-        metadata_block.setdefault("top_confidence", payload.top_confidence)
-        metadata_block.setdefault("next_best_confidence", payload.next_best_confidence)
-
-        return {
-            "user_input": payload.user_input,
-            "context": list(payload.context_snippets or []),
-            "metadata": metadata_block,
-            "messages": messages,
-        }
-=======
     def build_messages(self, payload: LLMIntentRequest):
         # Simple translation: just wrap user_input as user message
         return [
             {"role": "user", "content": payload.user_input}
         ]
->>>>>>> a44a38a5
 
     @staticmethod
     def _infer_category(action_code: Optional[str]) -> str:
