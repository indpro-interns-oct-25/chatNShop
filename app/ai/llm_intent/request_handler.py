"""Handles LLM-based intent classification with robust fallback, logging, and error handling."""

from __future__ import annotations

import os
import time
import random
import logging
from typing import Dict, Any, List, Optional
from app.schemas.llm_intent import LLMIntentRequest

# ---------------------------------------------------------------------
# External Integrations (from other branch)
# ---------------------------------------------------------------------
from .confidence_calibrator import TriggerContext, should_trigger_llm
from .entity_extractor import INTENT_CATEGORIES
from .fallback_manager import build_fallback_response
from .openai_client import OpenAIClient
from .response_parser import LLMIntentResponse as ParsedLLMResponse, parse_llm_response
from .prompt_loader import PromptLoader, PromptLoadError, get_prompt_loader
<<<<<<< HEAD

# ---------------------------------------------------------------------
# Logging Configuration
# ---------------------------------------------------------------------
LOG_DIR = "logs"
os.makedirs(LOG_DIR, exist_ok=True)
LOG_FILE = os.path.join(LOG_DIR, "llm_intent.log")

logging.basicConfig(
    filename=LOG_FILE,
    level=logging.INFO,
    format="%(asctime)s [%(levelname)s] %(message)s",
)
=======
from .context_collector import get_context_collector
from .context_summarizer import get_context_summarizer
from .response_cache import get_response_cache
import logging
import os
>>>>>>> 69ee0e7d

logger = logging.getLogger("request_handler")

# ---------------------------------------------------------------------
# Constants
# ---------------------------------------------------------------------
MAX_RETRIES = 3
RETRY_BACKOFF = [1, 2, 4]  # exponential backoff in seconds


class RequestHandler:
    """Manages LLM intent classification with fallback, retry resilience, and prompt-based coordination."""

    def __init__(
        self,
        client: Optional[OpenAIClient] = None,
        prompt_loader: Optional[PromptLoader] = None
    ) -> None:
        """
        Initialize request handler.

        Args:
            client: OpenAI client instance (optional, will use default if None)
            prompt_loader: Prompt loader instance (optional, will use singleton if None)
        """
        self.simulate_mode = True  # True = simulation when no API key
        self.client = client or OpenAIClient()
        try:
            self.prompt_loader = prompt_loader or get_prompt_loader()
            logger.info("RequestHandler initialized with prompt loader")
        except PromptLoadError as e:
            logger.warning(
                f"Failed to load prompts: {e}. "
                f"LLM requests will use simple user messages without prompts."
            )
            self.prompt_loader = None
        
        # Initialize context collector and summarizer
        self.context_collector = get_context_collector()
        
        # Get token limit from environment or use default
        context_token_limit = int(os.getenv("CONTEXT_TOKEN_LIMIT", "2000"))
        self.context_summarizer = get_context_summarizer(max_tokens=context_token_limit)
        
        # Initialize response cache
        self.response_cache = get_response_cache()
        
        # Configuration
        self.enable_context = os.getenv("ENABLE_SESSION_CONTEXT", "true").lower() == "true"
        self.context_history_limit = int(os.getenv("CONTEXT_HISTORY_LIMIT", "5"))

    # -----------------------------------------------------------------
    # Main entry point
    # -----------------------------------------------------------------
    def handle(self, request: LLMIntentRequest) -> Dict[str, Any]:
        """Handle an intent classification request with retries and fallbacks."""

        logging.info(f"🔍 Received input: '{request.user_input}'")

        # 1️⃣ High-confidence rule-based intent: no LLM required
        if request.top_confidence >= 0.85 and not request.is_fallback:
            logging.info("✅ Rule-based classifier confident, skipping LLM call.")
            return self._retain_rule_result(request)

        # 2️⃣ Otherwise: attempt LLM classification with retries
        for attempt in range(1, MAX_RETRIES + 1):
            try:
                logging.info(f"🧠 Attempt {attempt} to query LLM...")
                result = self._query_llm(request)
                if result:
                    logging.info(f"✅ LLM succeeded on attempt {attempt}.")
                    return result
            except TimeoutError:
                logging.warning(f"⚠️ Timeout occurred on attempt {attempt}.")
            except Exception as e:
                logging.error(f"❌ Error on attempt {attempt}: {str(e)}")

            # Retry delay
            if attempt < MAX_RETRIES:
                delay = RETRY_BACKOFF[attempt - 1]
                logging.info(f"⏳ Retrying in {delay}s...")
                time.sleep(delay)

        # 3️⃣ All attempts failed — escalate and return fallback
        logging.critical("🚨 All LLM attempts failed. Triggering escalation path.")
        self._escalate_failure(request)
        return self._fallback_unclear_response(request)

    # -----------------------------------------------------------------
    # Internal helpers
    # -----------------------------------------------------------------
    def _query_llm(self, request: LLMIntentRequest) -> Dict[str, Any]:
        """Simulate or query an external LLM service."""
        if self.simulate_mode:
            text = request.user_input.lower()

            # Simulated intent predictions
            if "remove" in text and "cart" in text:
                return self._build_response("REMOVE_FROM_CART", 0.93, request)
            elif "add" in text and "cart" in text:
                return self._build_response("ADD_TO_CART", 0.91, request)
            elif "wishlist" in text or "save for later" in text:
                return self._build_response("ADD_TO_WISHLIST", 0.89, request)
            elif "checkout" in text:
                return self._build_response("VIEW_CART", 0.86, request)
            elif "total" in text or "price" in text:
                return self._build_response("CART_TOTAL", 0.88, request)
            elif "empty" in text and "cart" in text:
                return self._build_response("EMPTY_CART", 0.87, request)
            else:
<<<<<<< HEAD
                return self._fallback_unclear_response(request)

        # Real LLM Invocation (if simulate_mode = False)
        try:
            messages = self.build_messages(request)
            result = self.client.complete(
                {"messages": messages, "temperature": 0.3, "max_tokens": 400}
            )

            if "error" in result:
                raise RuntimeError(f"OpenAI API error: {result['error']}")

            parsed: ParsedLLMResponse = parse_llm_response(result.get("response", ""))
            logger.info(
                f"LLM intent result: intent={parsed.intent}, action_code={parsed.action_code}, confidence={parsed.confidence}"
            )

=======
                # String response - parse JSON
                parsed: ParsedLLMResponse = parse_llm_response(str(raw_result))
                processing_time_ms = None
            
            # Extract and merge entities (LLM + rule-based fallback)
            entities = self._extract_and_merge_entities(payload.user_input, parsed.entities)
            
            logger.info(
                f"LLM intent result: intent={parsed.intent}, action_code={parsed.action_code}, "
                f"confidence={parsed.confidence}, entities={'present' if entities else 'none'}"
            )
            
>>>>>>> 69ee0e7d
            return {
                "triggered": True,
                "intent": parsed.intent,
                "intent_category": parsed.intent_category,
                "action_code": parsed.action_code,
                "confidence": parsed.confidence,
                "requires_clarification": False,
                "clarification_message": None,
                "entities": entities,  # NEW: Include entities in response
                "metadata": {
                    "source": "llm",
                    "processing_time_ms": result.get("latency_ms"),
                    "reasoning": parsed.reasoning,
                    "prompt_version": self.prompt_loader.version if self.prompt_loader else None,
                },
                "status": "LLM_RESULT",
                "variant": "A"
            }
        except Exception as exc:
            logger.error(f"LLM call failed: {exc}")
            fallback = build_fallback_response(reason="llm_failure")
            fallback["metadata"].update({"error": str(exc), "source": "llm"})
            return {"triggered": True, **fallback}

    # -----------------------------------------------------------------
    # Supporting methods
    # -----------------------------------------------------------------
    def _retain_rule_result(self, request: LLMIntentRequest) -> Dict[str, Any]:
        """Return rule-based classification directly."""
        return {
            "triggered": False,
            "intent": request.rule_intent or "UNKNOWN",
            "intent_category": "rule_based",
            "action_code": request.action_code or "NONE",
            "confidence": request.top_confidence,
            "requires_clarification": False,
            "clarification_message": None,
            "metadata": {
                "source": "rule_pipeline",
                "reason": "high_confidence",
                "fallback": False
            },
            "status": "RULE_CONFIDENT",
            "variant": "A"
        }

    def _fallback_unclear_response(self, request: LLMIntentRequest) -> Dict[str, Any]:
        """Return fallback intent when LLM is uncertain or fails."""
        clarification_msg = "I couldn't determine your intent clearly. Could you clarify what you meant?"

<<<<<<< HEAD
        fallback = {
            "triggered": True,
            "intent": "UNCLEAR",
            "intent_category": "uncertain",
            "action_code": "REQUEST_CLARIFICATION",
            "confidence": 0.0,
            "requires_clarification": True,
            "clarification_message": clarification_msg,
            "suggested_questions": [
                "Do you want to remove something from your cart?",
                "Are you trying to add a product?",
                "Would you like to view or clear your cart?",
            ],
            "metadata": {
                "source": "LLM",
                "reason": "fallback_unclear",
                "attempts": MAX_RETRIES,
                "variant": "A",
            },
            "status": "UNCLEAR",
            "variant": "A"
        }
=======
        # Check cache first if enabled
        if self.response_cache.enabled:
            cached_response = self.response_cache.get(
                query=payload.user_input,
                context=payload.metadata if hasattr(payload, 'metadata') else None
            )
            if cached_response:
                logger.info(f"✅ Using cached LLM response for query: '{payload.user_input[:50]}...'")
                # Add cache indicator to metadata
                if isinstance(cached_response, dict):
                    cached_response = cached_response.copy()
                    cached_response['_from_cache'] = True
                return cached_response

        # Cache miss - call LLM API
        request_body = {
            "messages": self.build_messages(payload),
            "temperature": opts.get("temperature", getattr(self.client, "temperature", 0.3)),
            "max_tokens": opts.get("max_tokens", getattr(self.client, "max_tokens", 400)),
        }
        
        # Extract response from OpenAI client (it returns dict with 'response' key)
        result = self.client.complete(request_body, **opts)
        
        # Handle OpenAI client response format
        if "error" in result:
            logger.error(f"OpenAI client error: {result}")
            raise RuntimeError(f"OpenAI API error: {result.get('error', 'Unknown error')}")
        
        # Extract the actual response text/content
        if "response" in result:
            # OpenAI client returns {"response": "...", "latency_ms": ..., "usage": ...}
            llm_response = {
                "intent": None,  # Will be parsed
                "intent_category": None,
                "action_code": None,
                "confidence": None,
                "processing_time_ms": result.get("latency_ms"),
                "reasoning": None,
                "raw_response": result["response"],
            }
        else:
            # Fallback: assume result is the response directly
            llm_response = {
                "intent": None,
                "intent_category": None,
                "action_code": None,
                "confidence": None,
                "processing_time_ms": None,
                "reasoning": None,
                "raw_response": result if isinstance(result, str) else str(result),
            }
        
        # Cache the response if enabled
        if self.response_cache.enabled:
            self.response_cache.set(
                query=payload.user_input,
                response=llm_response,
                context=payload.metadata if hasattr(payload, 'metadata') else None
            )
        
        return llm_response
>>>>>>> 69ee0e7d

        logging.warning(f"🤔 Fallback triggered for unclear intent: '{request.user_input}'")
        return fallback

    def _build_response(self, intent: str, confidence: float, request: LLMIntentRequest) -> Dict[str, Any]:
        """Helper to construct standardized LLM response structure."""
        logging.info(f"🧩 Intent classified as {intent} (confidence={confidence:.2f})")

        return {
            "triggered": True,
            "intent": intent,
            "intent_category": "llm",
            "action_code": intent,
            "confidence": confidence,
            "requires_clarification": False,
            "clarification_message": None,
            "metadata": {
                "source": "LLM",
                "reason": "model_prediction",
                "input": request.user_input,
                "variant": "A"
            },
            "status": "LLM_RESULT",
            "variant": "A"
        }

    def _escalate_failure(self, request: LLMIntentRequest):
        """Escalate after all retries fail."""
        logging.critical(
            f"🚨 ESCALATION_NEEDED: LLM completely failed for input '{request.user_input}' "
            f"(rule_intent={request.rule_intent}, attempts={MAX_RETRIES})"
        )

    # -----------------------------------------------------------------
    # Message Builder (from other branch)
    # -----------------------------------------------------------------
    def build_messages(self, payload: LLMIntentRequest) -> List[Dict[str, str]]:
        """
        Build message array for OpenAI ChatCompletion API.
<<<<<<< HEAD
=======
        
        Uses system prompt and few-shot examples if available, otherwise
        falls back to simple user message.
        Enhances with context if available.
        
        Args:
            payload: LLM intent request payload
            
        Returns:
            List of message dictionaries with 'role' and 'content' keys
>>>>>>> 69ee0e7d
        """
        # Collect and enhance context
        context = None
        if self.enable_context:
            try:
                # Extract user_id and session_id from metadata or context_snippets
                user_id = payload.metadata.get("user_id") if payload.metadata else None
                session_id = payload.metadata.get("session_id") if payload.metadata else None
                
                # Collect conversation history from context_snippets or metadata
                conversation_history = []
                if payload.context_snippets:
                    # Convert context_snippets to conversation history format
                    conversation_history = [
                        {"role": "user", "content": snippet} if isinstance(snippet, str)
                        else snippet
                        for snippet in payload.context_snippets
                    ]
                
                # Collect all context
                raw_context = self.context_collector.collect_all_context(
                    conversation_history=conversation_history,
                    user_id=user_id,
                    session_id=session_id,
                    history_limit=self.context_history_limit
                )
                
                # Summarize to fit token limit
                context = self.context_summarizer.truncate_context(raw_context)
                
                logger.debug(f"Enhanced prompt with context: {len(context.get('conversation_history', []))} messages")
            except Exception as e:
                logger.warning(f"⚠️ Failed to collect/enhance context: {e}")
                context = None
        
        if self.prompt_loader is not None:
            try:
<<<<<<< HEAD
                messages = self.prompt_loader.build_messages(payload.user_input)
                logger.debug(
                    f"Built messages with system prompt and few-shot examples "
                    f"(version: {self.prompt_loader.version})"
                )
                return messages
            except (PromptLoadError, Exception) as e:
                logger.warning(f"Failed to use prompts, fallback to simple message: {e}")
                return [{"role": "user", "content": payload.user_input}]
        else:
            return [{"role": "user", "content": payload.user_input}]
=======
                # Production mode: use system prompt + few-shot examples + context
                messages = self.prompt_loader.build_messages(
                    user_query=payload.user_input,
                    context=context
                )
                logger.debug(
                    f"Built messages with system prompt, {len(self.prompt_loader.few_shot_examples)} "
                    f"few-shot examples, and context (version: {self.prompt_loader.version})"
                )
                return messages
            except (PromptLoadError, Exception) as e:
                logger.warning(
                    f"Failed to use prompts, falling back to simple message: {e}"
                )
                # Fallback to simple message with context if available
                if context and self.prompt_loader:
                    formatted_context = self.prompt_loader.format_context(context)
                    if formatted_context:
                        content = f"{formatted_context}\n\n## Current Query:\n{payload.user_input}"
                        return [{"role": "user", "content": content}]
                return [
                    {"role": "user", "content": payload.user_input}
                ]
        else:
            # Fallback mode: simple user message with context if available
            if context and self.prompt_loader:
                formatted_context = self.prompt_loader.format_context(context)
                if formatted_context:
                    content = f"{formatted_context}\n\n## Current Query:\n{payload.user_input}"
                    return [{"role": "user", "content": content}]
            
            logger.debug("Using simple user message (prompts not available)")
            return [
                {"role": "user", "content": payload.user_input}
            ]
>>>>>>> 69ee0e7d

    def _extract_and_merge_entities(self, user_query: str, llm_entities: Any) -> Optional[Dict[str, Any]]:
        """
        Extract and merge entities from LLM and rule-based sources.
        
        Strategy:
        1. If LLM entities are complete, use them
        2. Otherwise, extract via rule-based fallback
        3. Merge both sources (LLM takes precedence)
        
        Args:
            user_query: User input query
            llm_entities: Entities extracted by LLM (Entities object or None)
            
        Returns:
            Merged entities dict or None
        """
        try:
            # Import entity extractor
            from app.ai.entity_extraction.extractor import EntityExtractor
            from app.ai.entity_extraction.schema import Entities
            
            # Check if LLM entities are sufficient
            llm_has_entities = False
            if llm_entities and hasattr(llm_entities, 'product_type'):
                # Check if at least one meaningful entity is present
                llm_has_entities = any([
                    llm_entities.product_type,
                    llm_entities.brand,
                    llm_entities.category,
                    llm_entities.color,
                    llm_entities.size,
                    (llm_entities.price_range and (
                        llm_entities.price_range.min or llm_entities.price_range.max
                    ))
                ])
            
            # If LLM has complete entities, use them directly
            if llm_has_entities:
                logger.debug("Using entities from LLM (complete)")
                if hasattr(llm_entities, 'dict'):
                    return llm_entities.dict()
                else:
                    return llm_entities.__dict__ if hasattr(llm_entities, '__dict__') else None
            
            # Otherwise, fall back to rule-based extraction
            logger.debug("Falling back to rule-based entity extraction")
            extractor = EntityExtractor()
            rule_entities = extractor.extract_entities(user_query)
            
            # If no LLM entities, return rule-based directly
            if not llm_entities:
                logger.debug("Using entities from rule-based extraction")
                return rule_entities
            
            # Merge: LLM takes precedence, rule-based fills gaps
            merged = rule_entities.copy() if rule_entities else {}
            
            if hasattr(llm_entities, 'dict'):
                llm_dict = llm_entities.dict()
            elif hasattr(llm_entities, '__dict__'):
                llm_dict = llm_entities.__dict__
            else:
                llm_dict = {}
            
            # Override with LLM values where present
            for key, value in llm_dict.items():
                if value is not None:
                    if key == 'price_range' and hasattr(value, 'dict'):
                        merged[key] = value.dict()
                    elif key == 'price_range' and isinstance(value, dict):
                        merged[key] = value
                    else:
                        merged[key] = value
            
            logger.debug(f"Merged entities: LLM + rule-based")
            return merged if merged else None
            
        except ImportError:
            logger.warning("Entity extraction module not available")
            # Return LLM entities as-is if available
            if llm_entities:
                if hasattr(llm_entities, 'dict'):
                    return llm_entities.dict()
                elif hasattr(llm_entities, '__dict__'):
                    return llm_entities.__dict__
            return None
        except Exception as e:
            logger.error(f"Error extracting/merging entities: {e}", exc_info=True)
            return None
    
    @staticmethod
    def _infer_category(action_code: Optional[str]) -> str:
        """Best-effort lookup of the category for a given action code."""
        if not action_code:
            return "SUPPORT_HELP"
        for category, codes in INTENT_CATEGORIES.items():
            if action_code in codes:
                return category
        return "SUPPORT_HELP"


__all__ = ["RequestHandler"]<|MERGE_RESOLUTION|>--- conflicted
+++ resolved
@@ -18,7 +18,6 @@
 from .openai_client import OpenAIClient
 from .response_parser import LLMIntentResponse as ParsedLLMResponse, parse_llm_response
 from .prompt_loader import PromptLoader, PromptLoadError, get_prompt_loader
-<<<<<<< HEAD
 
 # ---------------------------------------------------------------------
 # Logging Configuration
@@ -32,13 +31,11 @@
     level=logging.INFO,
     format="%(asctime)s [%(levelname)s] %(message)s",
 )
-=======
 from .context_collector import get_context_collector
 from .context_summarizer import get_context_summarizer
 from .response_cache import get_response_cache
 import logging
 import os
->>>>>>> 69ee0e7d
 
 logger = logging.getLogger("request_handler")
 
@@ -149,7 +146,6 @@
             elif "empty" in text and "cart" in text:
                 return self._build_response("EMPTY_CART", 0.87, request)
             else:
-<<<<<<< HEAD
                 return self._fallback_unclear_response(request)
 
         # Real LLM Invocation (if simulate_mode = False)
@@ -167,7 +163,6 @@
                 f"LLM intent result: intent={parsed.intent}, action_code={parsed.action_code}, confidence={parsed.confidence}"
             )
 
-=======
                 # String response - parse JSON
                 parsed: ParsedLLMResponse = parse_llm_response(str(raw_result))
                 processing_time_ms = None
@@ -180,7 +175,6 @@
                 f"confidence={parsed.confidence}, entities={'present' if entities else 'none'}"
             )
             
->>>>>>> 69ee0e7d
             return {
                 "triggered": True,
                 "intent": parsed.intent,
@@ -231,7 +225,6 @@
         """Return fallback intent when LLM is uncertain or fails."""
         clarification_msg = "I couldn't determine your intent clearly. Could you clarify what you meant?"
 
-<<<<<<< HEAD
         fallback = {
             "triggered": True,
             "intent": "UNCLEAR",
@@ -254,7 +247,6 @@
             "status": "UNCLEAR",
             "variant": "A"
         }
-=======
         # Check cache first if enabled
         if self.response_cache.enabled:
             cached_response = self.response_cache.get(
@@ -317,7 +309,6 @@
             )
         
         return llm_response
->>>>>>> 69ee0e7d
 
         logging.warning(f"🤔 Fallback triggered for unclear intent: '{request.user_input}'")
         return fallback
@@ -357,8 +348,6 @@
     def build_messages(self, payload: LLMIntentRequest) -> List[Dict[str, str]]:
         """
         Build message array for OpenAI ChatCompletion API.
-<<<<<<< HEAD
-=======
         
         Uses system prompt and few-shot examples if available, otherwise
         falls back to simple user message.
@@ -369,7 +358,6 @@
             
         Returns:
             List of message dictionaries with 'role' and 'content' keys
->>>>>>> 69ee0e7d
         """
         # Collect and enhance context
         context = None
@@ -407,7 +395,6 @@
         
         if self.prompt_loader is not None:
             try:
-<<<<<<< HEAD
                 messages = self.prompt_loader.build_messages(payload.user_input)
                 logger.debug(
                     f"Built messages with system prompt and few-shot examples "
@@ -419,7 +406,6 @@
                 return [{"role": "user", "content": payload.user_input}]
         else:
             return [{"role": "user", "content": payload.user_input}]
-=======
                 # Production mode: use system prompt + few-shot examples + context
                 messages = self.prompt_loader.build_messages(
                     user_query=payload.user_input,
@@ -455,7 +441,6 @@
             return [
                 {"role": "user", "content": payload.user_input}
             ]
->>>>>>> 69ee0e7d
 
     def _extract_and_merge_entities(self, user_query: str, llm_entities: Any) -> Optional[Dict[str, Any]]:
         """
