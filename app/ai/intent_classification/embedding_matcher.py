<<<<<<< HEAD
=======
import logging
>>>>>>> 6bdce236d75757b4a514e17eac9ad00d1d7ea989
"""
embedding_matcher.py
Enhanced version — robust against typos, spacing errors, and partial words.
Ensures minimum confidence and better semantic coverage.
"""

import os
import re
import time
import numpy as np
from sentence_transformers import SentenceTransformer, util
from typing import List, Dict, Any

# --- FIXED IMPORTS ---
from app.ai.intent_classification.keyword_matcher import match_keywords
try:
    from app.ai.intent_classification.intents_modular.definitions import ALL_INTENT_DEFINITIONS  # type: ignore
except Exception:
    ALL_INTENT_DEFINITIONS = None  # type: ignore

# --- Optional fuzzy string helper (no external lib needed) ---
def _soft_normalize(text: str) -> str:
    """Basic normalization for fuzzy matching & embedding robustness."""
    text = text.lower().strip()
    text = re.sub(r"ing\s+", "ing", text)   # Fix "show ing" → "showing"
    text = re.sub(r" +", " ", text)
    text = re.sub(r"[^a-z0-9\s]", "", text)
    return text


class EmbeddingMatcher:
<<<<<<< HEAD
    """Embedding-based semantic matcher for user intents."""

    def __init__(self, model_name='all-MiniLM-L6-v2'):
        print(f"🔄 Loading embedding model '{model_name}'...")
        start = time.time()
=======
    def __init__(self, client=None):
        """
        EmbeddingMatcher handles semantic similarity searches.
        :param client: Optional vector database client (e.g., QdrantClient)
        """
<<<<<<< HEAD
=======
        self.client = client
        self.logger = logging.getLogger(__name__)
        self.logger.setLevel(logging.INFO)

    def search(self, query_vector, collection_name="intents", top_k=5):
>>>>>>> 6bdce236d75757b4a514e17eac9ad00d1d7ea989
        print(f"🔄 Loading model '{model_name}'...")
        start_time = time.time()
        
>>>>>>> 69ee0e7d
        self.model_name = model_name
        self.model = SentenceTransformer(model_name)
        self.intent_examples = self._load_reference_phrases()
        self.intent_embeddings = self._precompute_embeddings()
        self._query_cache: Dict[str, Any] = {}
        self._query_cache_max = 512
        print(f"✅ Model ready in {time.time() - start:.2f}s ({len(self.intent_examples)} intents)")

    # ------------------------------------------------------------------
    def _load_reference_phrases(self) -> Dict[str, List[str]]:
        """Loads reference phrases from modular intent definitions."""
        if ALL_INTENT_DEFINITIONS:
            refs: Dict[str, List[str]] = {}
            try:
                for _name, definition in ALL_INTENT_DEFINITIONS.items():  # type: ignore
                    action = getattr(definition, "action_code", None)
                    phrases = getattr(definition, "example_phrases", None)
                    if not action or not phrases:
                        continue
                    if hasattr(action, "name"):
                        action_str = getattr(action, "name")
                    elif isinstance(action, str):
                        action_str = action
                    else:
                        action_str = str(action)
                    clean_phrases = [
                        _soft_normalize(p) for p in phrases if isinstance(p, str) and p.strip()
                    ]
                    if clean_phrases:
                        refs[action_str] = list(set(clean_phrases))
                if refs:
                    print(f"🔗 Loaded {len(refs)} embedding references from definitions")
                    return refs
            except Exception as e:
                print(f"⚠️ Definition load failed: {e}")
        print("⚠️ Using fallback INTENT_EXAMPLES for embeddings")
        return INTENT_EXAMPLES

    # ------------------------------------------------------------------
    def _precompute_embeddings(self) -> Dict[str, Any]:
        """Encodes and stores embeddings for each reference phrase."""
        embeddings: Dict[str, Any] = {}
        for action_code, phrases in self.intent_examples.items():
            try:
                embeddings[action_code] = self.model.encode(phrases, convert_to_tensor=True)
            except Exception as e:
                print(f"⚠️ Embedding failure for {action_code}: {e}")
        return embeddings

    # ------------------------------------------------------------------
    def _encode_query_cached(self, query: str):
        """Encodes query with caching to avoid recomputation."""
        key = query.strip().lower()
        if key in self._query_cache:
            return self._query_cache[key]
        emb = self.model.encode(key, convert_to_tensor=True)
        if len(self._query_cache) >= self._query_cache_max:
            self._query_cache.pop(next(iter(self._query_cache)))
        self._query_cache[key] = emb
        return emb

<<<<<<< HEAD
    # ------------------------------------------------------------------
    def search(self, query: str, threshold: float = 0.55) -> List[Dict]:
        """Performs semantic similarity matching against all intents."""
=======
    def search(self, query: str, threshold: float = 0.60) -> List[Dict]:
        """
        Perform semantic search using the vector database client.
        Returns a list of matches with their similarity scores.
        """
        if not self.client:
            self.logger.warning("⚠️ No vector DB client provided; returning mock search results.")
            # Mock search result for development
            return [
                {
                    "payload": {"intent": "SEARCH_PRODUCT"},
                    "score": 0.95
                }
            ]
>>>>>>> 69ee0e7d
        try:
            if not query or not query.strip():
                return []

            clean_query = _soft_normalize(query)
            if len(clean_query) < 2:
                return []

            query_emb = self._encode_query_cached(clean_query)
            results = []

            for action_code, ref_emb in self.intent_embeddings.items():
                if ref_emb is not None:
                    sim = util.cos_sim(query_emb, ref_emb).max().item()
                    # Apply small boost for keyword overlap
                    kw_overlap = 0.05 if match_keywords(clean_query) else 0.0
                    score = round(min(1.0, sim + kw_overlap), 4)
                    if score >= 0.1:
                        results.append({
                            "id": action_code,
                            "intent": action_code,
                            "score": score,
                            "source": "embedding",
                            "query": clean_query
                        })

            # Sort results by similarity score
            results.sort(key=lambda x: x["score"], reverse=True)

            # ✅ Guarantee minimum confidence > 0 if we have results
            if results and results[0]["score"] < 0.3:
                results[0]["score"] = 0.35  # Slightly bump weak match

            # ✅ Save to Qdrant (safe call)
            if results and "store_vector" in globals() and callable(store_vector):
                try:
                    best = results[0]
                    status = "CONFIDENT" if best["score"] >= threshold else "LOW_CONFIDENCE"
                    store_vector(
                        intent=best["intent"],
                        vector=query_emb.tolist(),
                        confidence=best["score"],
                        status=status,
                        variant="A",
                        query=clean_query,
                    )
                except Exception as e:
                    print(f"⚠️ Qdrant store failed: {e}")

            return results

<<<<<<< HEAD
=======
        try:
            response = self.client.search(
                collection_name=collection_name,
                query_vector=query_vector,
                limit=top_k
            )
            return response
>>>>>>> 6bdce236d75757b4a514e17eac9ad00d1d7ea989
        except Exception as e:
<<<<<<< HEAD
            print(f"❌ Error during embedding matching: {e}")
            return [{
                "id": "SEARCH_PRODUCT",
                "intent": "SEARCH_PRODUCT",
                "score": 0.1,
                "source": "embedding_fallback",
                "error": str(e),
            }]


# ----------------------------------------------------------------------
# Default intent examples
# ----------------------------------------------------------------------
INTENT_EXAMPLES = {
    "SEARCH_PRODUCT": [
        "find this item", "show me products", "search for shoes", "look up phone covers", "display clothes"
    ],
    "ADD_TO_CART": [
        "add this to my basket", "put in my cart", "add item to cart", "include this product"
    ],
    "VIEW_CART": [
        "show my cart", "open basket", "view items in cart", "check what’s in my cart"
    ],
    "CHECKOUT": [
        "go to checkout", "buy now", "proceed to payment", "place my order"
    ],
    "PRODUCT_INFO": [
        "tell me about this product", "details of this item", "show specs", "show me information"
    ],
    "COMPARE": [
        "compare this with another", "which is better", "show comparison", "compare two products"
    ],
    "FAQ": [
        "how to return item", "shipping policy", "refund details", "help me with an issue"
    ],
}

# ----------------------------------------------------------------------
# Local Test Mode
# ----------------------------------------------------------------------
if __name__ == "__main__":
    matcher = EmbeddingMatcher()
    while True:
        q = input("🗣️  Query: ")
        if q.lower() == "exit":
            break
        res = matcher.search(q)
        if res:
            print(f"✅ Top match: {res[0]}")
        else:
            print("⚠️ No match found.")
=======
            self.logger.error(f"❌ Error during vector search: {e}")
            return []

    def match_intent(self, query_vector, collection_name="intents", threshold=0.7):
        """
        Finds the best matching intent for a given query vector.
        :param query_vector: Embedding vector of the query text
        :param collection_name: Name of the vector collection
        :param threshold: Minimum similarity score for a valid match
        :return: Dict with 'intent' and 'score' or None
        """
        results = self.search(query_vector, collection_name=collection_name, top_k=5)
        if not results:
            self.logger.warning("No matching results found.")
            return None

        # Handle both mock and Qdrant response formats
        best_match = max(results, key=lambda r: r["score"] if isinstance(r, dict) else r.score)
        score = best_match["score"] if isinstance(best_match, dict) else best_match.score
        intent = (
            best_match["payload"]["intent"]
            if isinstance(best_match, dict)
            else best_match.payload.get("intent", "unknown")
        )

        if score >= threshold:
            return {
                "intent": intent,
                "score": round(score, 3)
            }

        self.logger.info("🟡 No intent exceeded threshold confidence.")
        return None
>>>>>>> 69ee0e7d
<|MERGE_RESOLUTION|>--- conflicted
+++ resolved
@@ -1,7 +1,4 @@
-<<<<<<< HEAD
-=======
 import logging
->>>>>>> 6bdce236d75757b4a514e17eac9ad00d1d7ea989
 """
 embedding_matcher.py
 Enhanced version — robust against typos, spacing errors, and partial words.
@@ -33,30 +30,24 @@
 
 
 class EmbeddingMatcher:
-<<<<<<< HEAD
     """Embedding-based semantic matcher for user intents."""
 
     def __init__(self, model_name='all-MiniLM-L6-v2'):
         print(f"🔄 Loading embedding model '{model_name}'...")
         start = time.time()
-=======
     def __init__(self, client=None):
         """
         EmbeddingMatcher handles semantic similarity searches.
         :param client: Optional vector database client (e.g., QdrantClient)
         """
-<<<<<<< HEAD
-=======
         self.client = client
         self.logger = logging.getLogger(__name__)
         self.logger.setLevel(logging.INFO)
 
     def search(self, query_vector, collection_name="intents", top_k=5):
->>>>>>> 6bdce236d75757b4a514e17eac9ad00d1d7ea989
         print(f"🔄 Loading model '{model_name}'...")
         start_time = time.time()
         
->>>>>>> 69ee0e7d
         self.model_name = model_name
         self.model = SentenceTransformer(model_name)
         self.intent_examples = self._load_reference_phrases()
@@ -118,11 +109,9 @@
         self._query_cache[key] = emb
         return emb
 
-<<<<<<< HEAD
     # ------------------------------------------------------------------
     def search(self, query: str, threshold: float = 0.55) -> List[Dict]:
         """Performs semantic similarity matching against all intents."""
-=======
     def search(self, query: str, threshold: float = 0.60) -> List[Dict]:
         """
         Perform semantic search using the vector database client.
@@ -137,7 +126,6 @@
                     "score": 0.95
                 }
             ]
->>>>>>> 69ee0e7d
         try:
             if not query or not query.strip():
                 return []
@@ -189,8 +177,6 @@
 
             return results
 
-<<<<<<< HEAD
-=======
         try:
             response = self.client.search(
                 collection_name=collection_name,
@@ -198,9 +184,7 @@
                 limit=top_k
             )
             return response
->>>>>>> 6bdce236d75757b4a514e17eac9ad00d1d7ea989
         except Exception as e:
-<<<<<<< HEAD
             print(f"❌ Error during embedding matching: {e}")
             return [{
                 "id": "SEARCH_PRODUCT",
@@ -252,7 +236,6 @@
             print(f"✅ Top match: {res[0]}")
         else:
             print("⚠️ No match found.")
-=======
             self.logger.error(f"❌ Error during vector search: {e}")
             return []
 
@@ -285,5 +268,4 @@
             }
 
         self.logger.info("🟡 No intent exceeded threshold confidence.")
-        return None
->>>>>>> 69ee0e7d
+        return None