<<<<<<< HEAD
import logging
=======
"""
embedding_matcher.py
Implements pre-trained embedding-based semantic similarity matching for user intents.
"""

import os
import time
import numpy as np
from sentence_transformers import SentenceTransformer, util
from typing import List, Dict, Any

# --- THIS IS THE FIX ---
from app.ai.intent_classification.keyword_matcher import match_keywords
try:
    from app.ai.intent_classification.intents_modular.definitions import ALL_INTENT_DEFINITIONS  # type: ignore
except Exception:
    ALL_INTENT_DEFINITIONS = None  # type: ignore
# --- END FIX ---
>>>>>>> c98d9c3e

class EmbeddingMatcher:
    def __init__(self, client=None):
        """
        EmbeddingMatcher handles semantic similarity searches.
        :param client: Optional vector database client (e.g., QdrantClient)
        """
<<<<<<< HEAD
        self.client = client
        self.logger = logging.getLogger(__name__)
        self.logger.setLevel(logging.INFO)

    def search(self, query_vector, collection_name="intents", top_k=5):
=======
        print(f"🔄 Loading model '{model_name}'...")
        start_time = time.time()
        
        self.model_name = model_name
        self.model = SentenceTransformer(model_name)
        self.intent_examples = self._load_reference_phrases()
        self.intent_embeddings = self._precompute_embeddings()
        # Simple in-memory cache for recent query embeddings
        self._query_cache: Dict[str, Any] = {}
        self._query_cache_max = 512
        
        print(f"✅ EmbeddingMatcher ready. Model loaded in {time.time() - start_time:.2f}s")

    def _load_reference_phrases(self) -> Dict[str, List[str]]:
        """Build mapping of action_code -> example_phrases from taxonomy; fallback to INTENT_EXAMPLES."""
        if ALL_INTENT_DEFINITIONS:
            refs: Dict[str, List[str]] = {}
            try:
                for _name, definition in ALL_INTENT_DEFINITIONS.items():  # type: ignore
                    action = getattr(definition, "action_code", None)
                    phrases = getattr(definition, "example_phrases", None)
                    if not action or not phrases:
                        continue
                    # Normalize enum to its name for exact action_code match
                    if hasattr(action, "name"):
                        action_str = getattr(action, "name")
                    elif isinstance(action, str):
                        action_str = action
                    else:
                        action_str = str(action)
                    if isinstance(phrases, list) and phrases:
                        seen = set()
                        norm: List[str] = []
                        for p in phrases:
                            if isinstance(p, str):
                                k = p.strip()
                                if k and k not in seen:
                                    seen.add(k)
                                    norm.append(k)
                        if norm:
                            refs[action_str] = norm
                if refs:
                    print(f"🔗 Embedding references loaded from taxonomy: {len(refs)} action codes")
                    return refs
            except Exception:
                pass
        print("⚠️ Falling back to built-in INTENT_EXAMPLES for embedding references")
        return INTENT_EXAMPLES

    def _precompute_embeddings(self) -> Dict[str, Any]:
        """Pre-computes and caches the embeddings for all example phrases."""
        embeddings: Dict[str, Any] = {}
        for action_code, phrases in self.intent_examples.items():
            try:
                embeddings[action_code] = self.model.encode(phrases, convert_to_tensor=True)
            except Exception:
                continue
        return embeddings

    def _encode_query_cached(self, query: str):
        """Encode query with a small LRU-like cache to avoid repeated work."""
        key = query.strip().lower()
        emb = self._query_cache.get(key)
        if emb is not None:
            return emb
        emb = self.model.encode(key, convert_to_tensor=True)
        # Naive size control
        if len(self._query_cache) >= self._query_cache_max:
            # drop an arbitrary item (FIFO-like behavior)
            try:
                self._query_cache.pop(next(iter(self._query_cache)))
            except Exception:
                self._query_cache.clear()
        self._query_cache[key] = emb
        return emb

    def search(self, query: str, threshold: float = 0.60) -> List[Dict]:
>>>>>>> c98d9c3e
        """
        Perform semantic search using the vector database client.
        Returns a list of matches with their similarity scores.
        """
<<<<<<< HEAD
        if not self.client:
            self.logger.warning("⚠️ No vector DB client provided; returning mock search results.")
            # Mock search result for development
            return [
                {
                    "payload": {"intent": "SEARCH_PRODUCT"},
                    "score": 0.95
                }
            ]
=======
        try:
            # Enhanced query preprocessing
            if not query or not query.strip():
                return []
            
            # Clean and normalize query
            clean_query = query.strip().lower()
            if len(clean_query) < 2:  # Too short to be meaningful
                return []
            
            query_emb = self._encode_query_cached(clean_query)
            results = []

            # Compute similarity across all action codes
            for action_code, ref_emb in self.intent_embeddings.items():
                if ref_emb is not None:
                    sim = util.cos_sim(query_emb, ref_emb).max().item()
                    # Only include results above minimum threshold
                    if sim >= 0.1:  # Very low threshold to catch edge cases
                        results.append({
                            "id": action_code, 
                            "intent": action_code,
                            "score": round(sim, 4),
                            "source": "embedding",
                            "query": clean_query
                        })

            # Sort by score
            results.sort(key=lambda x: x['score'], reverse=True)
            return results
>>>>>>> c98d9c3e

        try:
            response = self.client.search(
                collection_name=collection_name,
                query_vector=query_vector,
                limit=top_k
            )
            return response
        except Exception as e:
            self.logger.error(f"❌ Error during vector search: {e}")
            return []

    def match_intent(self, query_vector, collection_name="intents", threshold=0.7):
        """
        Finds the best matching intent for a given query vector.
        :param query_vector: Embedding vector of the query text
        :param collection_name: Name of the vector collection
        :param threshold: Minimum similarity score for a valid match
        :return: Dict with 'intent' and 'score' or None
        """
        results = self.search(query_vector, collection_name=collection_name, top_k=5)
        if not results:
            self.logger.warning("No matching results found.")
            return None

        # Handle both mock and Qdrant response formats
        best_match = max(results, key=lambda r: r["score"] if isinstance(r, dict) else r.score)
        score = best_match["score"] if isinstance(best_match, dict) else best_match.score
        intent = (
            best_match["payload"]["intent"]
            if isinstance(best_match, dict)
            else best_match.payload.get("intent", "unknown")
        )

        if score >= threshold:
            return {
                "intent": intent,
                "score": round(score, 3)
            }

        self.logger.info("🟡 No intent exceeded threshold confidence.")
        return None<|MERGE_RESOLUTION|>--- conflicted
+++ resolved
@@ -1,6 +1,4 @@
-<<<<<<< HEAD
 import logging
-=======
 """
 embedding_matcher.py
 Implements pre-trained embedding-based semantic similarity matching for user intents.
@@ -19,7 +17,6 @@
 except Exception:
     ALL_INTENT_DEFINITIONS = None  # type: ignore
 # --- END FIX ---
->>>>>>> c98d9c3e
 
 class EmbeddingMatcher:
     def __init__(self, client=None):
@@ -27,13 +24,11 @@
         EmbeddingMatcher handles semantic similarity searches.
         :param client: Optional vector database client (e.g., QdrantClient)
         """
-<<<<<<< HEAD
         self.client = client
         self.logger = logging.getLogger(__name__)
         self.logger.setLevel(logging.INFO)
 
     def search(self, query_vector, collection_name="intents", top_k=5):
-=======
         print(f"🔄 Loading model '{model_name}'...")
         start_time = time.time()
         
@@ -111,12 +106,10 @@
         return emb
 
     def search(self, query: str, threshold: float = 0.60) -> List[Dict]:
->>>>>>> c98d9c3e
         """
         Perform semantic search using the vector database client.
         Returns a list of matches with their similarity scores.
         """
-<<<<<<< HEAD
         if not self.client:
             self.logger.warning("⚠️ No vector DB client provided; returning mock search results.")
             # Mock search result for development
@@ -126,7 +119,6 @@
                     "score": 0.95
                 }
             ]
-=======
         try:
             # Enhanced query preprocessing
             if not query or not query.strip():
@@ -157,7 +149,6 @@
             # Sort by score
             results.sort(key=lambda x: x['score'], reverse=True)
             return results
->>>>>>> c98d9c3e
 
         try:
             response = self.client.search(
