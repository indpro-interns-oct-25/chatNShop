<<<<<<< HEAD
# app/ai/intent_classification/embedding_matcher.py
"""
Embedding-based intent matcher with built-in test suite.

This version imports INTENTS from a separate intents.py file:
    app/ai/intent_classification/intents.py

Usage:
    # normal usage (interactive demo)
    python -m app.ai.intent_classification.embedding_matcher

    # run full test-suite (comprehensive tests)
    python -m app.ai.intent_classification.embedding_matcher --run-tests

Notes:
- Tests will backup & restore the existing cache file (if present).
- Tests inject a mock keyword matcher into sys.modules to verify fallback
  behavior without creating files on disk.
"""

import os
import json
import time
import sys
import argparse
import shutil
import tempfile
import types
import numpy as np

# import INTENTS from separate file (you must have app/ai/intent_classification/intents.py)
try:
    from .intents import INTENTS
except Exception as e:
    raise ImportError(
        "Failed to import INTENTS from app.ai.intent_classification.intents. "
        "Ensure file exists and is a valid Python module. Original error: " + str(e)
    )

try:
    from sentence_transformers import SentenceTransformer
except Exception as e:
    raise ImportError(
        "sentence-transformers not installed or failed to import. "
        "Run `pip install sentence-transformers`.\nOriginal error: " + str(e)
    )

# -------------------------
# Configure / tune here
# -------------------------
MODEL_NAME = "all-MiniLM-L6-v2"      # model to use
SIMILARITY_THRESHOLD = 0.55         # threshold for confident match (tune as needed)
CACHE_DIR = os.path.join(os.path.dirname(__file__), "cache")
CACHE_FILE = os.path.join(CACHE_DIR, "intent_embeddings.json")
# -------------------------

class EmbeddingMatcher:
    def __init__(self, model_name=MODEL_NAME, cache_file=CACHE_FILE, similarity_threshold=SIMILARITY_THRESHOLD):
        self.model_name = model_name
        self.cache_file = cache_file
        self.similarity_threshold = float(similarity_threshold)

        # load model (SentenceTransformer handles CPU/GPU automatically)
        print(f"[EmbeddingMatcher] loading model '{self.model_name}'...")
        self.model = SentenceTransformer(self.model_name)

        # load or build intent embeddings
        self.intent_embeddings = self._load_or_build_cache()
        # ensure numpy arrays for fast math
        for k, v in list(self.intent_embeddings.items()):
            if not isinstance(v, np.ndarray):
                self.intent_embeddings[k] = np.array(v)

        print(f"[EmbeddingMatcher] ready. {len(self.intent_embeddings)} intents cached.")

    # ---- caching / building ----
    def _load_or_build_cache(self):
        # Load cache if present and valid
        try:
            if os.path.exists(self.cache_file):
                with open(self.cache_file, "r", encoding="utf-8") as f:
                    raw = json.load(f)
                # convert lists to np arrays
                return {k: np.array(v) for k, v in raw.items()}
        except Exception as e:
            print(f"[EmbeddingMatcher] failed to load cache ({e}), will rebuild.")

        # Build cache from INTENTS (from intents.py)
        print("[EmbeddingMatcher] building intent embeddings from INTENTS...")
        os.makedirs(os.path.dirname(self.cache_file), exist_ok=True)

        intent_embeddings = {}
        # encode all examples for each intent and average
        for intent, examples in INTENTS.items():
            if not examples:
                continue
            embeddings = self.model.encode(examples, show_progress_bar=False)
            mean_emb = np.mean(embeddings, axis=0)
            intent_embeddings[intent] = mean_emb.tolist()

        # save to json
        try:
            with open(self.cache_file, "w", encoding="utf-8") as f:
                json.dump(intent_embeddings, f)
            print(f"[EmbeddingMatcher] saved cache to {self.cache_file}")
        except Exception as e:
            print(f"[EmbeddingMatcher] warning: failed to save cache ({e})")

        # return as numpy arrays
        return {k: np.array(v) for k, v in intent_embeddings.items()}

    # ---- similarity computation ----
    @staticmethod
    def _cosine_similarity(a, b):
        """
        Compute cosine similarity between 1-D vectors a and b.
        """
        a = np.array(a, dtype=np.float32)
        b = np.array(b, dtype=np.float32)
        if a.ndim != 1 or b.ndim != 1:
            # flatten if needed
            a = a.reshape(-1)
            b = b.reshape(-1)
        denom = (np.linalg.norm(a) * np.linalg.norm(b))
        if denom == 0:
            return 0.0
        return float(np.dot(a, b) / denom)

    # ---- prediction ----
    def predict(self, query):
        """
        Predict best intent for the provided query string.
        Returns a dict:
          {
            "query": <query>,
            "predicted_intent": <intent_name or None>,
            "confidence": <similarity score float>,
            "latency_ms": <time in ms>,
            "fallback_used": <True/False>
          }
        If predicted_intent is None, caller may perform keyword fallback.
        """
        start = time.time()
        # defensive: force string and strip
        if query is None:
            query = ""
        if not isinstance(query, str):
            query = str(query)
        query = query.strip()

        # Quick handling of empty query
        if query == "":
            return {
                "query": query,
                "predicted_intent": None,
                "confidence": 0.0,
                "latency_ms": 0.0,
                "fallback_used": False
            }

        # encode query
        query_emb = self.model.encode([query], show_progress_bar=False)[0]

        best_intent = None
        best_score = -1.0

        for intent, emb in self.intent_embeddings.items():
            score = self._cosine_similarity(query_emb, emb)
            if score > best_score:
                best_score = score
                best_intent = intent

        latency_ms = (time.time() - start) * 1000.0

        predicted = best_intent if best_score >= self.similarity_threshold else None
        fallback_used = False

        # If embedding match is not confident, attempt to fallback to keyword matcher
        if predicted is None:
            # Do not crash if keyword_matcher not present; try import dynamically
            try:
                # Expected signature: keyword_matcher.match(query) -> intent_name or None
                import importlib
                km = importlib.import_module("app.ai.intent_classification.keyword_matcher")
                if hasattr(km, "match"):
                    kw_intent = km.match(query)
                    if kw_intent:
                        predicted = kw_intent
                        fallback_used = True
                else:
                    # Try alternative: class KeywordMatcher with method match
                    if hasattr(km, "KeywordMatcher"):
                        kw = km.KeywordMatcher()
                        if hasattr(kw, "match"):
                            kw_intent = kw.match(query)
                            if kw_intent:
                                predicted = kw_intent
                                fallback_used = True
            except ModuleNotFoundError:
                # no keyword matcher present; that's fine — caller may handle fallback
                pass
            except Exception as e:
                print(f"[EmbeddingMatcher] keyword fallback error: {e}")

        result = {
            "query": query,
            "predicted_intent": predicted,
            "confidence": round(float(best_score), 4),
            "latency_ms": round(latency_ms, 2),
            "fallback_used": fallback_used
        }

        # Logging
        if predicted:
            source = "fallback(keyword)" if fallback_used else "embedding"
            print(f"[Match] '{query}' -> {predicted} (score={result['confidence']}) [{source}] [{result['latency_ms']} ms]")
        else:
            print(f"[No Match] '{query}' (best_score={round(best_score,4)}) [latency={result['latency_ms']} ms]")

        return result

# --------------------------
# Test harness (run with --run-tests)
# --------------------------

def _assert(condition, message):
    if not condition:
        raise AssertionError(message)

def run_tests(verbose=True):
    """
    Run a comprehensive suite of tests.
    Returns True on all-pass, raises AssertionError on failure.
    """
    print("\n=== Running embedding_matcher test suite ===\n")

    # Backup existing cache if present
    backed_up = False
    backup_path = None
    if os.path.exists(CACHE_FILE):
        backup_path = tempfile.mkstemp(prefix="intent_embeddings_backup_", suffix=".json")[1]
        shutil.copy2(CACHE_FILE, backup_path)
        backed_up = True
        if verbose:
            print(f"[Test] Backed up existing cache to {backup_path}")

    try:
        # 1) Initialize matcher (this will create cache)
        matcher = EmbeddingMatcher()
        _assert(len(matcher.intent_embeddings) >= 1, "No intents were loaded into matcher.")

        # Helper to run prediction and return the dict
        def pred(q):
            return matcher.predict(q)

        # ========== Positive match test ==========
        r = pred("put this in my cart")
        _assert(r["predicted_intent"] == "add_to_cart", f"Expected 'add_to_cart' but got {r}")

        # ========== Paraphrase test (may be close or below threshold) ==========
        # This checks the similarity value type and that system can handle paraphrases.
        r2 = pred("please add it to the bag")
        _assert("confidence" in r2, "Paraphrase test did not return confidence.")
        # We accept either a confident embedding match OR fallback to None; so just check types
        _assert(isinstance(r2["confidence"], float), "Paraphrase confidence is not float.")

        # ========== Negative / unrelated test ==========
        r3 = pred("what's the weather today in Paris?")
        _assert(r3["predicted_intent"] is None, f"Unrelated query unexpectedly matched: {r3}")

        # ========== Empty / whitespace test ==========
        r4 = pred("")
        _assert(r4["predicted_intent"] is None and r4["confidence"] == 0.0, "Empty input handling failed.")

        r5 = pred("    ")
        _assert(r5["predicted_intent"] is None and r5["confidence"] == 0.0, "Whitespace input handling failed.")

        # ========== Numeric / non-string test ==========
        r6 = pred(12345)
        _assert(r6["predicted_intent"] is None or isinstance(r6["confidence"], float), "Numeric input handling failed.")

        # ========== Very long input test ==========
        long_text = "buy " + ("very " * 200) + "cheap shoes now"
        r7 = pred(long_text)
        _assert("confidence" in r7, "Long input did not return confidence.")

        # ========== Performance test (latency) ==========
        rperf = pred("put this in my cart")
        _assert(rperf["latency_ms"] < 1000.0, f"Latency unusually high: {rperf['latency_ms']}ms")
        # note: we check <1000ms here to be conservative (100ms can be flaky on some machines)
        # you can change to 100ms if your environment is stable:
        # _assert(rperf['latency_ms'] < 100.0, f"Latency > 100ms: {rperf['latency_ms']}ms")

        # ========== Cache corruption handling test ==========
        # Corrupt the cache file and ensure matcher rebuilds without crashing
        if os.path.exists(CACHE_FILE):
            # create corrupted content
            with open(CACHE_FILE, "w", encoding="utf-8") as f:
                f.write("this is not valid json")
            if verbose:
                print("[Test] Wrote corrupted cache; reinitializing matcher to force rebuild.")
            # reinit matcher (which should detect and rebuild)
            matcher2 = EmbeddingMatcher()
            _assert(len(matcher2.intent_embeddings) >= 1, "Matcher failed to rebuild from corrupted cache.")
        else:
            if verbose:
                print("[Test] No cache file found for corruption test (skipping corruption test).")

        # ========== Fallback (mock keyword matcher) test ==========
        # Create a mock module in sys.modules at "app.ai.intent_classification.keyword_matcher"
        mock_mod_name = "app.ai.intent_classification.keyword_matcher"
        mock_mod = types.ModuleType(mock_mod_name)
        # define a simple match function that returns 'add_to_cart' for queries containing 'buy' or 'cart'
        def mock_match(q):
            ql = str(q).lower()
            if "buy" in ql or "cart" in ql or "bag" in ql:
                return "add_to_cart"
            return None
        mock_mod.match = mock_match
        sys.modules[mock_mod_name] = mock_mod

        # Use a query that earlier was borderline and got None from embedding
        test_query = "i want to buy these shoes"
        rfb = matcher.predict(test_query)
        # If embedding found a match, fallback won't be used; if embedding didn't, our mock should supply it
        if rfb["predicted_intent"] is None:
            # Re-run to trigger fallback path (it will see mock matcher)
            rfb2 = matcher.predict(test_query)
            # Either embedding matched or keyword fallback matched; assert at least one matched
            _assert(rfb2["predicted_intent"] == "add_to_cart" or rfb2["predicted_intent"] is None == False,
                    f"Fallback did not provide intent for '{test_query}': {rfb2}")
        # cleanup mock
        del sys.modules[mock_mod_name]

        # All tests passed
        print("\nAll tests passed ✅")
        return True

    finally:
        # restore backed up cache
        if backed_up and backup_path:
            try:
                shutil.copy2(backup_path, CACHE_FILE)
                os.remove(backup_path)
                if verbose:
                    print(f"[Test] Restored original cache from {backup_path}")
            except Exception as e:
                print(f"[Test] Warning: failed to restore original cache: {e}")

# --------------------------
# CLI / demo entrypoint
# --------------------------
def _demo_run():
    print("Testing EmbeddingMatcher (separate intents.py).")
    matcher = EmbeddingMatcher()

    sample_queries = [
        "put this in my cart",
        "i want to buy these shoes",
        "show what's in my shopping bag",
        "search for a new laptop",
        "please add it to the bag"
    ]

    for q in sample_queries:
        out = matcher.predict(q)
        print(out)

if __name__ == "__main__":
    parser = argparse.ArgumentParser()
    parser.add_argument("--run-tests", action="store_true", help="Run test suite and exit")
    args = parser.parse_args()

    if args.run_tests:
        try:
            run_tests(verbose=True)
        except AssertionError as e:
            print("\nTEST FAILED ❌:", e)
            sys.exit(2)
        except Exception as exc:
            print("\nTEST ERROR ❌:", exc)
            sys.exit(3)
        sys.exit(0)
    else:
        _demo_run()
=======
# chatNShop/app/ai/intent_classification/embedding_matcher.py

from sentence_transformers import SentenceTransformer, util

# 1️⃣ Load pre-trained model
print("🔄 Loading SentenceTransformer model...")
model = SentenceTransformer("all-MiniLM-L6-v2")
print("✅ Model loaded successfully!\n")

# 2️⃣ Define intents with example phrases
INTENT_CATEGORIES = {
    "SEARCH": ["search for product", "find item", "look up product"],
    "ADD_TO_CART": ["add to cart", "buy this item", "put product in cart"],
    "VIEW_CART": ["show my cart", "open basket", "see what I added"],
    "CHECKOUT": ["checkout", "place my order", "buy now", "proceed to pay"],
    "PRODUCT_INFO": ["tell me about this product", "product details", "more info"],
    "COMPARE": ["compare", "compare these items", "difference between products"],
}

# 3️⃣ Precompute embeddings for each intent
intent_embeddings = {}
for intent, examples in INTENT_CATEGORIES.items():
    intent_embeddings[intent] = model.encode(examples, convert_to_tensor=True)

# 4️⃣ Similarity threshold
SIMILARITY_THRESHOLD = 0.45

def match_intent(user_input: str):
    """Returns the most semantically similar intent, or None."""
    user_emb = model.encode(user_input, convert_to_tensor=True)

    best_intent = None
    best_score = 0.0

    for intent, embeddings in intent_embeddings.items():
        similarity = util.cos_sim(user_emb, embeddings).max().item()
        if similarity > best_score:
            best_score = similarity
            best_intent = intent

    if best_score >= SIMILARITY_THRESHOLD:
        print(f"✅ Successful Semantic Match! ({best_score:.2f}) → {best_intent}")
        return best_intent
    else:
        print(f"[Fallback 🔁] No strong semantic match ({best_score:.2f})")
        return None

# 5️⃣ Provide a function for intents.py to import
def get_intent_from_embeddings(user_input):
    return match_intent(user_input)
>>>>>>> 3f257d7d
<|MERGE_RESOLUTION|>--- conflicted
+++ resolved
@@ -1,438 +1,125 @@
-<<<<<<< HEAD
 # app/ai/intent_classification/embedding_matcher.py
+
 """
-Embedding-based intent matcher with built-in test suite.
-
-This version imports INTENTS from a separate intents.py file:
-    app/ai/intent_classification/intents.py
-
-Usage:
-    # normal usage (interactive demo)
-    python -m app.ai.intent_classification.embedding_matcher
-
-    # run full test-suite (comprehensive tests)
-    python -m app.ai.intent_classification.embedding_matcher --run-tests
-
-Notes:
-- Tests will backup & restore the existing cache file (if present).
-- Tests inject a mock keyword matcher into sys.modules to verify fallback
-  behavior without creating files on disk.
+Embedding-based intent matcher with keyword fallback, caching, and latency logging.
 """
 
 import os
 import json
 import time
-import sys
-import argparse
-import shutil
-import tempfile
-import types
 import numpy as np
+from sentence_transformers import SentenceTransformer
 
-# import INTENTS from separate file (you must have app/ai/intent_classification/intents.py)
-try:
-    from .intents import INTENTS
-except Exception as e:
-    raise ImportError(
-        "Failed to import INTENTS from app.ai.intent_classification.intents. "
-        "Ensure file exists and is a valid Python module. Original error: " + str(e)
-    )
-
-try:
-    from sentence_transformers import SentenceTransformer
-except Exception as e:
-    raise ImportError(
-        "sentence-transformers not installed or failed to import. "
-        "Run `pip install sentence-transformers`.\nOriginal error: " + str(e)
-    )
+from .intents import INTENTS
+from .keyword_matcher import match as keyword_match
 
 # -------------------------
-# Configure / tune here
+# Configuration
 # -------------------------
-MODEL_NAME = "all-MiniLM-L6-v2"      # model to use
-SIMILARITY_THRESHOLD = 0.55         # threshold for confident match (tune as needed)
+MODEL_NAME = "all-MiniLM-L6-v2"
+SIMILARITY_THRESHOLD = 0.80
 CACHE_DIR = os.path.join(os.path.dirname(__file__), "cache")
 CACHE_FILE = os.path.join(CACHE_DIR, "intent_embeddings.json")
+
 # -------------------------
+# Embedding Matcher Class
+# -------------------------
+class EmbeddingMatcher:
+    def __init__(self):
+        print(f"🔄 Loading model '{MODEL_NAME}'...")
+        self.model = SentenceTransformer(MODEL_NAME)
+        self.intent_embeddings = self._load_or_build_cache()
+        print(f"✅ EmbeddingMatcher ready. {len(self.intent_embeddings)} intents loaded.\n")
 
-class EmbeddingMatcher:
-    def __init__(self, model_name=MODEL_NAME, cache_file=CACHE_FILE, similarity_threshold=SIMILARITY_THRESHOLD):
-        self.model_name = model_name
-        self.cache_file = cache_file
-        self.similarity_threshold = float(similarity_threshold)
+    def _load_or_build_cache(self):
+        os.makedirs(CACHE_DIR, exist_ok=True)
+        # Load cache if exists
+        if os.path.exists(CACHE_FILE):
+            try:
+                with open(CACHE_FILE, "r", encoding="utf-8") as f:
+                    data = json.load(f)
+                return {k: np.array(v) for k, v in data.items()}
+            except Exception:
+                print("⚠️ Failed to load cache, rebuilding...")
 
-        # load model (SentenceTransformer handles CPU/GPU automatically)
-        print(f"[EmbeddingMatcher] loading model '{self.model_name}'...")
-        self.model = SentenceTransformer(self.model_name)
+        # Build cache
+        print("📦 Building intent embeddings from INTENTS...")
+        embeddings = {}
+        for intent, phrases in INTENTS.items():
+            if not phrases:
+                continue
+            vecs = self.model.encode(phrases, show_progress_bar=False)
+            embeddings[intent] = np.mean(vecs, axis=0).tolist()
+        # Save cache
+        try:
+            with open(CACHE_FILE, "w", encoding="utf-8") as f:
+                json.dump(embeddings, f)
+            print(f"💾 Saved cache to {CACHE_FILE}")
+        except Exception as e:
+            print(f"⚠️ Could not save cache: {e}")
+        return {k: np.array(v) for k, v in embeddings.items()}
 
-        # load or build intent embeddings
-        self.intent_embeddings = self._load_or_build_cache()
-        # ensure numpy arrays for fast math
-        for k, v in list(self.intent_embeddings.items()):
-            if not isinstance(v, np.ndarray):
-                self.intent_embeddings[k] = np.array(v)
-
-        print(f"[EmbeddingMatcher] ready. {len(self.intent_embeddings)} intents cached.")
-
-    # ---- caching / building ----
-    def _load_or_build_cache(self):
-        # Load cache if present and valid
-        try:
-            if os.path.exists(self.cache_file):
-                with open(self.cache_file, "r", encoding="utf-8") as f:
-                    raw = json.load(f)
-                # convert lists to np arrays
-                return {k: np.array(v) for k, v in raw.items()}
-        except Exception as e:
-            print(f"[EmbeddingMatcher] failed to load cache ({e}), will rebuild.")
-
-        # Build cache from INTENTS (from intents.py)
-        print("[EmbeddingMatcher] building intent embeddings from INTENTS...")
-        os.makedirs(os.path.dirname(self.cache_file), exist_ok=True)
-
-        intent_embeddings = {}
-        # encode all examples for each intent and average
-        for intent, examples in INTENTS.items():
-            if not examples:
-                continue
-            embeddings = self.model.encode(examples, show_progress_bar=False)
-            mean_emb = np.mean(embeddings, axis=0)
-            intent_embeddings[intent] = mean_emb.tolist()
-
-        # save to json
-        try:
-            with open(self.cache_file, "w", encoding="utf-8") as f:
-                json.dump(intent_embeddings, f)
-            print(f"[EmbeddingMatcher] saved cache to {self.cache_file}")
-        except Exception as e:
-            print(f"[EmbeddingMatcher] warning: failed to save cache ({e})")
-
-        # return as numpy arrays
-        return {k: np.array(v) for k, v in intent_embeddings.items()}
-
-    # ---- similarity computation ----
     @staticmethod
     def _cosine_similarity(a, b):
-        """
-        Compute cosine similarity between 1-D vectors a and b.
-        """
-        a = np.array(a, dtype=np.float32)
-        b = np.array(b, dtype=np.float32)
-        if a.ndim != 1 or b.ndim != 1:
-            # flatten if needed
-            a = a.reshape(-1)
-            b = b.reshape(-1)
-        denom = (np.linalg.norm(a) * np.linalg.norm(b))
-        if denom == 0:
-            return 0.0
-        return float(np.dot(a, b) / denom)
+        a = np.array(a)
+        b = np.array(b)
+        denom = np.linalg.norm(a) * np.linalg.norm(b)
+        return float(np.dot(a, b) / denom) if denom != 0 else 0.0
 
-    # ---- prediction ----
-    def predict(self, query):
-        """
-        Predict best intent for the provided query string.
-        Returns a dict:
-          {
-            "query": <query>,
-            "predicted_intent": <intent_name or None>,
-            "confidence": <similarity score float>,
-            "latency_ms": <time in ms>,
-            "fallback_used": <True/False>
-          }
-        If predicted_intent is None, caller may perform keyword fallback.
-        """
-        start = time.time()
-        # defensive: force string and strip
-        if query is None:
-            query = ""
-        if not isinstance(query, str):
-            query = str(query)
-        query = query.strip()
+    def predict(self, query: str):
+        start_time = time.time()
+        query = str(query).strip() if query else ""
+        if query == "":
+            return {"query": query, "predicted_intent": None, "confidence": 0.0, "fallback": False, "latency_ms": 0.0}
 
-        # Quick handling of empty query
-        if query == "":
-            return {
-                "query": query,
-                "predicted_intent": None,
-                "confidence": 0.0,
-                "latency_ms": 0.0,
-                "fallback_used": False
-            }
-
-        # encode query
         query_emb = self.model.encode([query], show_progress_bar=False)[0]
 
+        # Embedding match
         best_intent = None
         best_score = -1.0
-
         for intent, emb in self.intent_embeddings.items():
             score = self._cosine_similarity(query_emb, emb)
             if score > best_score:
                 best_score = score
                 best_intent = intent
 
-        latency_ms = (time.time() - start) * 1000.0
-
-        predicted = best_intent if best_score >= self.similarity_threshold else None
+        predicted = best_intent if best_score >= SIMILARITY_THRESHOLD else None
         fallback_used = False
 
-        # If embedding match is not confident, attempt to fallback to keyword matcher
+        # Fallback to keyword match
         if predicted is None:
-            # Do not crash if keyword_matcher not present; try import dynamically
-            try:
-                # Expected signature: keyword_matcher.match(query) -> intent_name or None
-                import importlib
-                km = importlib.import_module("app.ai.intent_classification.keyword_matcher")
-                if hasattr(km, "match"):
-                    kw_intent = km.match(query)
-                    if kw_intent:
-                        predicted = kw_intent
-                        fallback_used = True
-                else:
-                    # Try alternative: class KeywordMatcher with method match
-                    if hasattr(km, "KeywordMatcher"):
-                        kw = km.KeywordMatcher()
-                        if hasattr(kw, "match"):
-                            kw_intent = kw.match(query)
-                            if kw_intent:
-                                predicted = kw_intent
-                                fallback_used = True
-            except ModuleNotFoundError:
-                # no keyword matcher present; that's fine — caller may handle fallback
-                pass
-            except Exception as e:
-                print(f"[EmbeddingMatcher] keyword fallback error: {e}")
+            kw_intent = keyword_match(query)
+            if kw_intent:
+                predicted = kw_intent
+                fallback_used = True
 
-        result = {
+        latency = (time.time() - start_time) * 1000.0
+        return {
             "query": query,
             "predicted_intent": predicted,
             "confidence": round(float(best_score), 4),
-            "latency_ms": round(latency_ms, 2),
-            "fallback_used": fallback_used
+            "fallback": fallback_used,
+            "latency_ms": round(latency, 2)
         }
 
-        # Logging
-        if predicted:
-            source = "fallback(keyword)" if fallback_used else "embedding"
-            print(f"[Match] '{query}' -> {predicted} (score={result['confidence']}) [{source}] [{result['latency_ms']} ms]")
-        else:
-            print(f"[No Match] '{query}' (best_score={round(best_score,4)}) [latency={result['latency_ms']} ms]")
-
-        return result
-
-# --------------------------
-# Test harness (run with --run-tests)
-# --------------------------
-
-def _assert(condition, message):
-    if not condition:
-        raise AssertionError(message)
-
-def run_tests(verbose=True):
-    """
-    Run a comprehensive suite of tests.
-    Returns True on all-pass, raises AssertionError on failure.
-    """
-    print("\n=== Running embedding_matcher test suite ===\n")
-
-    # Backup existing cache if present
-    backed_up = False
-    backup_path = None
-    if os.path.exists(CACHE_FILE):
-        backup_path = tempfile.mkstemp(prefix="intent_embeddings_backup_", suffix=".json")[1]
-        shutil.copy2(CACHE_FILE, backup_path)
-        backed_up = True
-        if verbose:
-            print(f"[Test] Backed up existing cache to {backup_path}")
-
-    try:
-        # 1) Initialize matcher (this will create cache)
-        matcher = EmbeddingMatcher()
-        _assert(len(matcher.intent_embeddings) >= 1, "No intents were loaded into matcher.")
-
-        # Helper to run prediction and return the dict
-        def pred(q):
-            return matcher.predict(q)
-
-        # ========== Positive match test ==========
-        r = pred("put this in my cart")
-        _assert(r["predicted_intent"] == "add_to_cart", f"Expected 'add_to_cart' but got {r}")
-
-        # ========== Paraphrase test (may be close or below threshold) ==========
-        # This checks the similarity value type and that system can handle paraphrases.
-        r2 = pred("please add it to the bag")
-        _assert("confidence" in r2, "Paraphrase test did not return confidence.")
-        # We accept either a confident embedding match OR fallback to None; so just check types
-        _assert(isinstance(r2["confidence"], float), "Paraphrase confidence is not float.")
-
-        # ========== Negative / unrelated test ==========
-        r3 = pred("what's the weather today in Paris?")
-        _assert(r3["predicted_intent"] is None, f"Unrelated query unexpectedly matched: {r3}")
-
-        # ========== Empty / whitespace test ==========
-        r4 = pred("")
-        _assert(r4["predicted_intent"] is None and r4["confidence"] == 0.0, "Empty input handling failed.")
-
-        r5 = pred("    ")
-        _assert(r5["predicted_intent"] is None and r5["confidence"] == 0.0, "Whitespace input handling failed.")
-
-        # ========== Numeric / non-string test ==========
-        r6 = pred(12345)
-        _assert(r6["predicted_intent"] is None or isinstance(r6["confidence"], float), "Numeric input handling failed.")
-
-        # ========== Very long input test ==========
-        long_text = "buy " + ("very " * 200) + "cheap shoes now"
-        r7 = pred(long_text)
-        _assert("confidence" in r7, "Long input did not return confidence.")
-
-        # ========== Performance test (latency) ==========
-        rperf = pred("put this in my cart")
-        _assert(rperf["latency_ms"] < 1000.0, f"Latency unusually high: {rperf['latency_ms']}ms")
-        # note: we check <1000ms here to be conservative (100ms can be flaky on some machines)
-        # you can change to 100ms if your environment is stable:
-        # _assert(rperf['latency_ms'] < 100.0, f"Latency > 100ms: {rperf['latency_ms']}ms")
-
-        # ========== Cache corruption handling test ==========
-        # Corrupt the cache file and ensure matcher rebuilds without crashing
-        if os.path.exists(CACHE_FILE):
-            # create corrupted content
-            with open(CACHE_FILE, "w", encoding="utf-8") as f:
-                f.write("this is not valid json")
-            if verbose:
-                print("[Test] Wrote corrupted cache; reinitializing matcher to force rebuild.")
-            # reinit matcher (which should detect and rebuild)
-            matcher2 = EmbeddingMatcher()
-            _assert(len(matcher2.intent_embeddings) >= 1, "Matcher failed to rebuild from corrupted cache.")
-        else:
-            if verbose:
-                print("[Test] No cache file found for corruption test (skipping corruption test).")
-
-        # ========== Fallback (mock keyword matcher) test ==========
-        # Create a mock module in sys.modules at "app.ai.intent_classification.keyword_matcher"
-        mock_mod_name = "app.ai.intent_classification.keyword_matcher"
-        mock_mod = types.ModuleType(mock_mod_name)
-        # define a simple match function that returns 'add_to_cart' for queries containing 'buy' or 'cart'
-        def mock_match(q):
-            ql = str(q).lower()
-            if "buy" in ql or "cart" in ql or "bag" in ql:
-                return "add_to_cart"
-            return None
-        mock_mod.match = mock_match
-        sys.modules[mock_mod_name] = mock_mod
-
-        # Use a query that earlier was borderline and got None from embedding
-        test_query = "i want to buy these shoes"
-        rfb = matcher.predict(test_query)
-        # If embedding found a match, fallback won't be used; if embedding didn't, our mock should supply it
-        if rfb["predicted_intent"] is None:
-            # Re-run to trigger fallback path (it will see mock matcher)
-            rfb2 = matcher.predict(test_query)
-            # Either embedding matched or keyword fallback matched; assert at least one matched
-            _assert(rfb2["predicted_intent"] == "add_to_cart" or rfb2["predicted_intent"] is None == False,
-                    f"Fallback did not provide intent for '{test_query}': {rfb2}")
-        # cleanup mock
-        del sys.modules[mock_mod_name]
-
-        # All tests passed
-        print("\nAll tests passed ✅")
-        return True
-
-    finally:
-        # restore backed up cache
-        if backed_up and backup_path:
-            try:
-                shutil.copy2(backup_path, CACHE_FILE)
-                os.remove(backup_path)
-                if verbose:
-                    print(f"[Test] Restored original cache from {backup_path}")
-            except Exception as e:
-                print(f"[Test] Warning: failed to restore original cache: {e}")
-
-# --------------------------
-# CLI / demo entrypoint
-# --------------------------
-def _demo_run():
-    print("Testing EmbeddingMatcher (separate intents.py).")
+# -------------------------
+# Demo
+# -------------------------
+if __name__ == "__main__":
     matcher = EmbeddingMatcher()
-
-    sample_queries = [
-        "put this in my cart",
-        "i want to buy these shoes",
-        "show what's in my shopping bag",
-        "search for a new laptop",
+    test_queries = [
+        "add this item to my basket",
+        "can I see my shopping cart?",
+        "I want to check out now",
+        "find me some shoes",
+        "what is this item?",
+        "compare these two products",
+        "search for red sneakers",
         "please add it to the bag"
     ]
 
-    for q in sample_queries:
-        out = matcher.predict(q)
-        print(out)
-
-if __name__ == "__main__":
-    parser = argparse.ArgumentParser()
-    parser.add_argument("--run-tests", action="store_true", help="Run test suite and exit")
-    args = parser.parse_args()
-
-    if args.run_tests:
-        try:
-            run_tests(verbose=True)
-        except AssertionError as e:
-            print("\nTEST FAILED ❌:", e)
-            sys.exit(2)
-        except Exception as exc:
-            print("\nTEST ERROR ❌:", exc)
-            sys.exit(3)
-        sys.exit(0)
-    else:
-        _demo_run()
-=======
-# chatNShop/app/ai/intent_classification/embedding_matcher.py
-
-from sentence_transformers import SentenceTransformer, util
-
-# 1️⃣ Load pre-trained model
-print("🔄 Loading SentenceTransformer model...")
-model = SentenceTransformer("all-MiniLM-L6-v2")
-print("✅ Model loaded successfully!\n")
-
-# 2️⃣ Define intents with example phrases
-INTENT_CATEGORIES = {
-    "SEARCH": ["search for product", "find item", "look up product"],
-    "ADD_TO_CART": ["add to cart", "buy this item", "put product in cart"],
-    "VIEW_CART": ["show my cart", "open basket", "see what I added"],
-    "CHECKOUT": ["checkout", "place my order", "buy now", "proceed to pay"],
-    "PRODUCT_INFO": ["tell me about this product", "product details", "more info"],
-    "COMPARE": ["compare", "compare these items", "difference between products"],
-}
-
-# 3️⃣ Precompute embeddings for each intent
-intent_embeddings = {}
-for intent, examples in INTENT_CATEGORIES.items():
-    intent_embeddings[intent] = model.encode(examples, convert_to_tensor=True)
-
-# 4️⃣ Similarity threshold
-SIMILARITY_THRESHOLD = 0.45
-
-def match_intent(user_input: str):
-    """Returns the most semantically similar intent, or None."""
-    user_emb = model.encode(user_input, convert_to_tensor=True)
-
-    best_intent = None
-    best_score = 0.0
-
-    for intent, embeddings in intent_embeddings.items():
-        similarity = util.cos_sim(user_emb, embeddings).max().item()
-        if similarity > best_score:
-            best_score = similarity
-            best_intent = intent
-
-    if best_score >= SIMILARITY_THRESHOLD:
-        print(f"✅ Successful Semantic Match! ({best_score:.2f}) → {best_intent}")
-        return best_intent
-    else:
-        print(f"[Fallback 🔁] No strong semantic match ({best_score:.2f})")
-        return None
-
-# 5️⃣ Provide a function for intents.py to import
-def get_intent_from_embeddings(user_input):
-    return match_intent(user_input)
->>>>>>> 3f257d7d
+    for q in test_queries:
+        res = matcher.predict(q)
+        print(f"Query: '{res['query']}' → Intent: {res['predicted_intent']}, "
+              f"Confidence: {res['confidence']}, Fallback: {res['fallback']}, "
+              f"Latency: {res['latency_ms']}ms")