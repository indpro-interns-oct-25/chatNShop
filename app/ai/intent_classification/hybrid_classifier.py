--- conflicted
+++ resolved
@@ -2,98 +2,6 @@
 Hybrid Classifier
 Implements weighted scoring algorithm to combine keyword and embedding matching results.
 
-<<<<<<< HEAD
-import re
-
-class HybridIntentClassifier:
-    """
-    Hybrid Intent Classifier:
-    Combines simple keyword + pattern rules with entity extraction.
-    Later you can plug in an LLM model or vector search if needed.
-    """
-
-    def __init__(self):
-        self.intent_keywords = {
-            "search": ["show", "find", "buy", "looking for", "search", "need"],
-            "cancel": ["cancel", "stop", "abort"],
-            "track": ["track", "status", "order"],
-            "greeting": ["hi", "hello", "hey"]
-        }
-
-    def classify(self, text: str):
-        text_lower = text.lower()
-
-        # ----- Intent Detection -----
-        intent = "unknown"
-        confidence = 0.5
-        for key, words in self.intent_keywords.items():
-            if any(w in text_lower for w in words):
-                intent = key.upper()
-                confidence = 0.9
-                break
-
-        # ----- Entity Extraction -----
-        entities = self.extract_entities(text_lower)
-
-        # ----- Fake Search Results -----
-        search_results = []
-        if intent == "SEARCH" and entities.get("product_name"):
-            search_results = [
-                {
-                    "product_name": f"{entities.get('brand', '').title()} {entities['product_name'].title()}",
-                    "brand": entities.get("brand"),
-                    "price": 2999,
-                    "color": entities.get("color")
-                }
-            ]
-
-        return {
-            "action_code": intent,
-            "confidence": confidence,
-            "entities": entities,
-            "search_results": search_results,
-            "original_text": text
-        }
-
-    def extract_entities(self, text: str):
-        """Extracts structured entities like brand, color, price, etc."""
-        brand_list = ["nike", "puma", "adidas", "reebok", "apple", "samsung"]
-        colors = ["red", "blue", "black", "white", "green", "yellow"]
-
-        brand = next((b for b in brand_list if b in text), None)
-        color = next((c for c in colors if c in text), None)
-        price_match = re.search(r"(\d{3,6})", text)
-        price = float(price_match.group(1)) if price_match else None
-
-        entities = {
-            "product_name": self.detect_product(text),
-            "brand": brand,
-            "color": color,
-            "size": self.detect_size(text),
-            "price_range": {"min": None, "max": price, "currency": "INR"} if price else None,
-            "category": self.detect_category(text)
-        }
-
-        return entities
-
-    def detect_product(self, text: str):
-        words = ["shoe", "shoes", "tshirt", "shirt", "phone", "laptop", "watch", "bag"]
-        for w in words:
-            if w in text:
-                return w
-        return None
-
-    def detect_category(self, text: str):
-        if "electronics" in text or "phone" in text or "laptop" in text:
-            return "Electronics"
-        if "shoe" in text or "shirt" in text or "tshirt" in text:
-            return "Fashion"
-        return None
-
-    def detect_size(self, text: str):
-        size_match = re.search(r"\b(size\s*\d{1,2})\b", text)
-        return size_match.group(1) if size_match else None
-=======
 This module implements TASK-5: Hybrid Matching Strategy by blending results from
 both keyword and embedding matchers using configurable weights.
 """
@@ -222,4 +130,3 @@
         """
         self.kw_weight = kw_weight
         self.emb_weight = emb_weight
->>>>>>> c98d9c3e
