--- conflicted
+++ resolved
@@ -224,7 +224,6 @@
                 "intent": blended_results[0],
                 "config_variant": ACTIVE_VARIANT,
             }
-<<<<<<< HEAD
 
         # 🚀 Queue-based fallback + LLM fallback
         logger.warning(f"⚠ Blended result is NOT confident. Reason: {reason}")
@@ -301,7 +300,6 @@
             blended_results.sort(key=lambda x: (x.get("score", 0.0), x.get("embedding_score", 0.0)), reverse=True)
             top = blended_results[0]
             logger.info("✅ Selecting top blended action deterministically")
-=======
         else:
             # Deterministic selection on low-confidence: pick top blended action
             print(f"⚠ Blended result is NOT confident. Reason: {reason}")
@@ -404,7 +402,6 @@
                 }
             # Final fallback to generic search
             print(f"⚠ No suitable results, returning generic search")
->>>>>>> 69ee0e7d
             return {
                 "status": f"BLENDED_TOP_{reason}",
                 "intent": top,
