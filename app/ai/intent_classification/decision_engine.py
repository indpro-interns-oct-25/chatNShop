"""
Decision Engine
This file contains the main logic for the intent classification.
Now integrated with config manager for dynamic configuration and A/B testing.
"""
import logging
import time
from typing import Any, Dict, List, Optional

# --- CONFIG MANAGER INTEGRATION ---
# Import config manager for dynamic configuration
from app.core.config_manager import CONFIG_CACHE, ACTIVE_VARIANT
from app.ai.config import PRIORITY_THRESHOLD, WEIGHTS  # Fallback config
from app.ai.intent_classification.contracts import RuleDecision
from app.ai.intent_classification.keyword_matcher import KeywordMatcher
from app.ai.intent_classification.embedding_matcher import EmbeddingMatcher
from app.ai.intent_classification.hybrid_classifier import HybridClassifier
from app.ai.intent_classification import confidence_threshold
<<<<<<< HEAD
from app.ai.llm_intent.confidence_calibrator import TriggerContext, should_trigger_llm
from app.ai.llm_intent.trigger_manager import LLMTriggerManager
from app.core.circuit_breaker import CircuitBreakerOpenError
from app.monitoring.metrics import log_latency
from app.schemas.llm_intent import LLMIntentRequest
from app.utils.retry_logic import RetryExceededError

=======
# Optional LLM fallback
try:
    from app.ai.llm_intent.request_handler import RequestHandler as _LLMHandler
    from app.schemas.llm_intent import LLMIntentRequest as _LLMReq
except Exception:
    _LLMHandler = None  # type: ignore
    _LLMReq = None  # type: ignore
# --- END CONFIG MANAGER INTEGRATION ---
>>>>>>> a44a38a5

class DecisionEngine:
    """
    Orchestrates the hybrid search process.
    Now supports dynamic configuration via config manager.
    """
    def __init__(self):

        """
        Initializes the Decision Engine and its constituent matchers.
        Now uses config manager for dynamic configuration.
        """
        print("Initializing DecisionEngine...")
        self.keyword_matcher = KeywordMatcher()
<<<<<<< HEAD
        self.embedding_matcher = EmbeddingMatcher()
        self._logger = logging.getLogger("app.ai.intent_classification.decision_engine")
        self._llm_manager = LLMTriggerManager()

=======
        # Lazy-load embedding matcher to avoid loading model when disabled or in tests
        self.embedding_matcher = None
        # Initialize hybrid classifier (weights will be updated from config)
        self.hybrid_classifier = HybridClassifier()
        
>>>>>>> a44a38a5
        # Load settings from config manager (with fallback to static config)
        self._load_config_from_manager()
        print(f"✅ DecisionEngine Initialized: Settings loaded from config manager (variant: {ACTIVE_VARIANT})")
    
    def _load_config_from_manager(self):
        """
        Load configuration from config manager with fallback to static config.
        """
        try:
            # Import here to get fresh values
            from app.core.config_manager import CONFIG_CACHE, ACTIVE_VARIANT
            
            # Try to get rules from config manager (supports nested schema: {"rules": {"rule_sets": {...}}})
            rules_root = CONFIG_CACHE.get('rules', {})
            rules = rules_root.get('rules', rules_root)
            rule_sets = rules.get('rule_sets', {})
            current_rules = rule_sets.get(ACTIVE_VARIANT, {})
            
            # Use config manager settings if available
            if current_rules:
                self.use_embedding = current_rules.get('use_embedding', True)
                self.use_keywords = current_rules.get('use_keywords', True)
                # Load dynamic weights/thresholds if present
                self.kw_weight = current_rules.get('kw_weight', WEIGHTS.get('keyword', 0.6))
                self.emb_weight = current_rules.get('emb_weight', WEIGHTS.get('embedding', 0.4))
                self.priority_threshold = current_rules.get('priority_threshold', PRIORITY_THRESHOLD)
                # Update classifier weights
                self.hybrid_classifier.update_weights(self.kw_weight, self.emb_weight)
                print(
                    f"📋 Using config manager rules for variant {ACTIVE_VARIANT}: "
                    f"embedding={self.use_embedding}, keywords={self.use_keywords}, "
                    f"kw_weight={self.kw_weight}, emb_weight={self.emb_weight}, "
                    f"threshold={self.priority_threshold}"
                )
            else:
                # Fallback to static config (Variant A defaults)
                self.use_embedding = True
                self.use_keywords = True
                self.priority_threshold = 0.85
                self.kw_weight = 0.6
                self.emb_weight = 0.4
                # Update classifier weights
                self.hybrid_classifier.update_weights(self.kw_weight, self.emb_weight)
                print("📋 Using fallback static config (Variant A: kw=0.6, emb=0.4, threshold=0.85)")
                
        except Exception as e:
            # Fallback to static config on any error (Variant A)
            print(f"⚠️ Config manager error, using fallback: {e}")
            self.use_embedding = True
            self.use_keywords = True
            self.priority_threshold = 0.85
            self.kw_weight = 0.6
            self.emb_weight = 0.4
            # Update classifier weights
            self.hybrid_classifier.update_weights(self.kw_weight, self.emb_weight)

    def search(self, query: str) -> Dict[str, Any]:

        """
        Executes the full hybrid search flow and evaluates confidence.
        Now respects config manager settings for A/B testing.
        """
        pipeline_start = time.perf_counter()
        # Reload config in case it changed (for hot-reload)
        self._load_config_from_manager()

        keyword_results = []
        embedding_results = []
        
        rule_start = time.perf_counter()
        # Use keyword matching if enabled
        if self.use_keywords:
            keyword_results = self.keyword_matcher.search(query)
            
            # Apply the priority rule (if keywords enabled)
            if keyword_results and keyword_results[0]['score'] >= getattr(self, 'priority_threshold', PRIORITY_THRESHOLD):
                print(f"✅ Priority rule triggered. Returning high-confidence keyword match: {keyword_results[0]['id']}")
                decision = self._build_decision(
                    status="CONFIDENT_KEYWORD",
                    intent=keyword_results[0],
                    candidates=keyword_results,
                    top_confidence=keyword_results[0]['score'],
                    next_best_confidence=keyword_results[1]['score'] if len(keyword_results) > 1 else 0.0,
                    resolved_intent=keyword_results[0].get('intent'),
                    resolved_action=keyword_results[0].get('id'),
                    rule_latency_ms=self._stage_latency(rule_start),
                )
                decision.rule_latency_ms = self._stage_latency(rule_start)
                decision.handoff_metadata = {"triggered": False, "reason": None}
                payload = decision.to_payload()
                payload.update({
                    "llm_triggered": False,
                    "pipeline_latency_ms": self._stage_latency(pipeline_start),
                })
                log_latency("intent_pipeline_latency_ms", start_time=pipeline_start, tags={"llm_triggered": False, "classification_status": payload.get("classification_status")})
                return payload

        # Use embedding matching if enabled
        if self.use_embedding:
            if self.embedding_matcher is None:
                self.embedding_matcher = EmbeddingMatcher()
            embedding_results = self.embedding_matcher.search(query)
        
        # Blend results if both methods are enabled
        if self.use_keywords and self.use_embedding:
            blended_results = self.hybrid_classifier.blend(keyword_results, embedding_results)
        elif self.use_keywords and keyword_results:
            blended_results = keyword_results
        elif self.use_embedding and embedding_results:
            blended_results = embedding_results
        else:
            blended_results = []

        if not blended_results:

            # Enhanced fallback: try with lower thresholds
            print(f"⚠ No match found for query: '{query}', trying fallback...")
            
            # Fallback 1: Lower embedding threshold
            if embedding_results:
                embedding_results_lower = [r for r in embedding_results if r['score'] >= 0.3]
                if embedding_results_lower:
                    print(f"✅ Fallback found embedding match with lower threshold")
                    return self._finalize_output(
                        status="FALLBACK_EMBEDDING",
                        intent=embedding_results_lower[0],
                        config_variant=ACTIVE_VARIANT,
                        candidates=embedding_results_lower,
                        top_confidence=embedding_results_lower[0]['score'],
                        next_best_confidence=embedding_results_lower[1]['score'] if len(embedding_results_lower) > 1 else 0.0,
                        rule_latency_ms=self._stage_latency(rule_start),
                        pipeline_start=pipeline_start,
                    )
            
            # Fallback 2: Lower keyword threshold
            if keyword_results:
                keyword_results_lower = [r for r in keyword_results if r['score'] >= 0.3]
                if keyword_results_lower:
                    print(f"✅ Fallback found keyword match with lower threshold")
                    return self._finalize_output(
                        status="FALLBACK_KEYWORD",
                        intent=keyword_results_lower[0],
                        config_variant=ACTIVE_VARIANT,
                        candidates=keyword_results_lower,
                        top_confidence=keyword_results_lower[0]['score'],
                        next_best_confidence=keyword_results_lower[1]['score'] if len(keyword_results_lower) > 1 else 0.0,
                        rule_latency_ms=self._stage_latency(rule_start),
                        pipeline_start=pipeline_start,
                    )
            
            # Fallback 3: Generic search intent
            print(f"⚠ No specific match found, returning generic search intent")
            return self._finalize_output(
                status="FALLBACK_GENERIC",
                intent={
                    "id": "SEARCH_PRODUCT",
                    "intent": "SEARCH_PRODUCT",
                    "score": 0.1,
                    "source": "fallback",
                    "reason": "generic_search_fallback"
                },
                config_variant=ACTIVE_VARIANT,
                candidates=[],
                top_confidence=0.1,
                next_best_confidence=0.0,
                rule_latency_ms=self._stage_latency(rule_start),
                pipeline_start=pipeline_start,
            )

        # Evaluate final confidence
        is_confident, reason = confidence_threshold.is_confident(blended_results)

        if is_confident:

            print(f"✅ Blended result is confident. Reason: {reason}")
            decision = self._build_decision(
                status=reason,
                intent=blended_results[0],
                candidates=blended_results,
                top_confidence=blended_results[0]['score'],
                next_best_confidence=blended_results[1]['score'] if len(blended_results) > 1 else 0.0,
                resolved_intent=blended_results[0].get('intent'),
                resolved_action=blended_results[0].get('id'),
                rule_latency_ms=self._stage_latency(rule_start),
            )
            payload = self._maybe_trigger_llm(decision, query, pipeline_start)
            return payload
        else:
            # Deterministic selection on low-confidence: pick top blended action
            print(f"⚠ Blended result is NOT confident. Reason: {reason}")
<<<<<<< HEAD

            # If we have any results, return the best one with fallback status
            if blended_results and blended_results[0]['score'] >= 0.1:
                print(f"✅ Returning best available result as fallback")
                decision = self._build_decision(
                    status=f"FALLBACK_{reason}",
                    intent=blended_results[0],
                    candidates=blended_results,
                    top_confidence=blended_results[0]['score'],
                    next_best_confidence=blended_results[1]['score'] if len(blended_results) > 1 else 0.0,
                    resolved_intent=blended_results[0].get('intent'),
                    resolved_action=blended_results[0].get('id'),
                    rule_latency_ms=self._stage_latency(rule_start),
                    is_fallback=True,
                )
                payload = self._maybe_trigger_llm(decision, query, pipeline_start)
                return payload

=======
            # Attempt LLM fallback if available
            if _LLMHandler and _LLMReq:
                try:
                    handler = _LLMHandler()
                    # Build minimal LLM request using top keyword/embedding confidences if present
                    top_kw = keyword_results[0]['score'] if keyword_results else 0.0
                    next_kw = keyword_results[1]['score'] if len(keyword_results) > 1 else 0.0
                    llm_req = _LLMReq(
                        user_input=query,
                        rule_intent=blended_results[0]['id'] if blended_results else None,
                        action_code=blended_results[0]['id'] if blended_results else None,
                        top_confidence=float(top_kw),
                        next_best_confidence=float(next_kw),
                        is_fallback=True,
                    )
                    llm_out = handler.handle(llm_req)
                    if llm_out and isinstance(llm_out, dict):
                        # Return LLM-resolved action_code as final
                        resolved = {
                            "id": llm_out.get("action_code"),
                            "intent": llm_out.get("action_code"),
                            "score": llm_out.get("confidence", 0.0),
                            "source": "llm",
                            "reason": "llm_fallback"
                        }
                        return {
                            "status": "LLM_FALLBACK",
                            "intent": resolved,
                            "config_variant": ACTIVE_VARIANT
                        }
                except Exception as _:
                    pass
            if blended_results:
                # If multiple with close scores, prefer one with higher embedding_score
                blended_results.sort(key=lambda x: (x.get('score', 0.0), x.get('embedding_score', 0.0)), reverse=True)
                top = blended_results[0]
                print("✅ Selecting top blended action deterministically")
                return {
                    "status": f"BLENDED_TOP_{reason}",
                    "intent": top,
                    "config_variant": ACTIVE_VARIANT
                }
>>>>>>> a44a38a5
            # Final fallback to generic search
            print(f"⚠ No suitable results, returning generic search")
            return self._finalize_output(
                status="FALLBACK_GENERIC",
                intent={
                    "id": "SEARCH_PRODUCT",
                    "intent": "SEARCH_PRODUCT",
                    "score": 0.1,
                    "source": "fallback",
                    "reason": "generic_search_fallback"
                },
                config_variant=ACTIVE_VARIANT,
                candidates=blended_results,
                top_confidence=blended_results[0]['score'] if blended_results else 0.1,
                next_best_confidence=blended_results[1]['score'] if len(blended_results) > 1 else 0.0,
                rule_latency_ms=self._stage_latency(rule_start),
                pipeline_start=pipeline_start,
            )

<<<<<<< HEAD
    def _blend_results(self, kw_results: List, emb_results: List) -> List[Dict]:
        """
        Implements sophisticated weighted scoring to combine results from both methods.
        """
        if not kw_results and not emb_results:
            return []
        
        if not kw_results:
            return emb_results
        
        if not emb_results:
            return kw_results
        
        # Create a mapping of intent IDs to their scores from both methods
        intent_scores = {}
        
        # Process keyword results
        for result in kw_results:
            intent_id = result.get('id', result.get('intent', 'unknown'))
            score = result.get('score', 0.0)
            intent_scores[intent_id] = {
                'keyword_score': score,
                'keyword_result': result,
                'embedding_score': 0.0,
                'embedding_result': None
            }
        
        # Process embedding results
        for result in emb_results:
            intent_id = result.get('id', result.get('intent', 'unknown'))
            score = result.get('score', 0.0)
            
            if intent_id in intent_scores:
                intent_scores[intent_id]['embedding_score'] = score
                intent_scores[intent_id]['embedding_result'] = result
            else:
                intent_scores[intent_id] = {
                    'keyword_score': 0.0,
                    'keyword_result': None,
                    'embedding_score': score,
                    'embedding_result': result
                }
        
        # Calculate blended scores
        blended_results = []
        kw_weight = getattr(self, 'kw_weight', WEIGHTS["keyword"])
        emb_weight = getattr(self, 'emb_weight', WEIGHTS["embedding"])
        
        for intent_id, scores in intent_scores.items():
            # Weighted average of scores
            blended_score = (scores['keyword_score'] * kw_weight +
                             scores['embedding_score'] * emb_weight)

            dominant_result = scores['keyword_result'] or scores['embedding_result']
            dominant_source = 'keyword' if scores['keyword_result'] else 'embedding'

            if dominant_result:
                blended_result = dominant_result.copy()
                blended_result['score'] = blended_score
                blended_result['source'] = dominant_source
                blended_result['keyword_score'] = scores['keyword_score']
                blended_result['embedding_score'] = scores['embedding_score']
                blended_results.append(blended_result)
        
        # Sort by blended score
        blended_results.sort(key=lambda x: x['score'], reverse=True)
        return blended_results
=======
>>>>>>> a44a38a5


    def _build_decision(
        self,
        *,
        status: str,
        intent: Optional[Dict[str, Any]],
        candidates: List[Dict[str, Any]],
        top_confidence: float,
        next_best_confidence: float,
        resolved_intent: Optional[str],
        resolved_action: Optional[str],
        rule_latency_ms: float,
        is_fallback: bool = False,
    ) -> RuleDecision:
        confidence_gap = max(0.0, round(top_confidence - next_best_confidence, 4))
        intent_copy = dict(intent) if intent else None
        if intent_copy is not None:
            if "source" in intent_copy and "matcher_source" not in intent_copy:
                intent_copy["matcher_source"] = intent_copy["source"]
            intent_copy["source"] = "rule_based"

        candidates_copy: List[Dict[str, Any]] = []
        for candidate in candidates:
            candidate_copy = dict(candidate)
            if "source" in candidate_copy and "matcher_source" not in candidate_copy:
                candidate_copy["matcher_source"] = candidate_copy["source"]
            candidate_copy["source"] = "rule_based"
            candidates_copy.append(candidate_copy)

        decision = RuleDecision(
            classification_status=status,
            intent=intent_copy,
            candidates=candidates_copy,
            top_confidence=top_confidence,
            next_best_confidence=next_best_confidence,
            confidence_gap=confidence_gap,
            resolved_intent=resolved_intent,
            resolved_action_code=resolved_action,
            is_fallback=is_fallback,
            config_variant=ACTIVE_VARIANT,
            rule_latency_ms=rule_latency_ms,
        )
        return decision

    def _maybe_trigger_llm(
        self,
        decision: RuleDecision,
        query: str,
        pipeline_start: float,
    ) -> Dict[str, Any]:
        trigger_ctx = TriggerContext(
            top_confidence=decision.top_confidence,
            next_best_confidence=decision.next_best_confidence,
            action_code=decision.resolved_action_code,
            is_fallback=decision.is_fallback,
        )
        should_trigger, reason = should_trigger_llm(trigger_ctx)
        decision.needs_llm_review = should_trigger
        decision.trigger_reason = reason

        payload = decision.to_payload()
        payload.setdefault("llm_triggered", False)

        if not should_trigger:
            payload["pipeline_latency_ms"] = self._stage_latency(pipeline_start)
            log_latency(
                "intent_pipeline_latency_ms",
                start_time=pipeline_start,
                tags={"llm_triggered": False, "classification_status": payload.get("classification_status")},
            )
            return payload

        self._logger.info(
            "Escalating rule-based decision to LLM",
            extra={
                "trigger_reason": reason,
                "status": decision.classification_status,
                "top_confidence": decision.top_confidence,
                "next_best_confidence": decision.next_best_confidence,
            },
        )

        llm_request = LLMIntentRequest(
            user_input=query,
            rule_intent=decision.resolved_intent,
            action_code=decision.resolved_action_code,
            top_confidence=decision.top_confidence,
            next_best_confidence=decision.next_best_confidence,
            is_fallback=decision.is_fallback,
            metadata={
                "classification_status": decision.classification_status,
                "trigger_reason": decision.trigger_reason,
                "confidence_gap": decision.confidence_gap,
            },
        )

        try:
            llm_response = self._llm_manager.invoke(
                llm_request,
                metric_tags={
                    "trigger_reason": reason,
                    "config_variant": decision.config_variant,
                },
            )
        except (CircuitBreakerOpenError, RetryExceededError, TimeoutError) as exc:
            self._logger.warning(
                "LLM handoff failed",
                extra={
                    "reason": str(exc),
                    "trigger_reason": reason,
                    "status": decision.classification_status,
                },
            )
            payload.setdefault("handoff_metadata", {})
            payload["handoff_metadata"].update({"triggered": False, "failure": type(exc).__name__})
            payload.setdefault("llm_errors", []).append(str(exc))
        except Exception as exc:  # pragma: no cover - defensive
            self._logger.exception("Unexpected LLM handoff error", exc_info=exc)
            payload.setdefault("handoff_metadata", {})
            payload["handoff_metadata"].update({"triggered": False, "failure": "unknown"})
            payload.setdefault("llm_errors", []).append(str(exc))
        else:
            payload = self._merge_llm_payload(payload, llm_response)
            payload["llm_triggered"] = True
            payload.setdefault("handoff_metadata", {})
            payload["handoff_metadata"].update({"triggered": True, "reason": reason})
            self._logger.info(
                "LLM handoff completed",
                extra={
                    "trigger_reason": reason,
                    "llm_confidence": llm_response.get("confidence"),
                    "action_code": llm_response.get("action_code"),
                },
            )

        payload["pipeline_latency_ms"] = self._stage_latency(pipeline_start)
        log_latency(
            "intent_pipeline_latency_ms",
            start_time=pipeline_start,
            tags={
                "llm_triggered": payload.get("llm_triggered", False),
                "classification_status": payload.get("classification_status"),
            },
        )
        return payload

    def _merge_llm_payload(self, base_payload: Dict[str, Any], llm_payload: Dict[str, Any]) -> Dict[str, Any]:
        merged = dict(base_payload)
        intent_name = llm_payload.get("intent", "unknown_intent")
        action_code = llm_payload.get("action_code") or intent_name
        confidence = float(llm_payload.get("confidence", 0.0))

        intent_block = {
            "id": action_code,
            "intent": intent_name,
            "action": action_code,
            "score": round(confidence, 4),
            "source": llm_payload.get("metadata", {}).get("source", "llm"),
        }

        merged.update(
            {
                "intent": intent_block,
                "candidates": [intent_block],
                "top_confidence": round(confidence, 4),
                "classification_status": "LLM_TRIGGERED",
                "trigger_reason": llm_payload.get("metadata", {}).get("trigger_reason", merged.get("trigger_reason")),
                "resolved_intent": intent_name,
                "resolved_action_code": action_code,
                "llm_payload": llm_payload,
            }
        )
        return merged

    def _finalize_output(
        self,
        *,
        status: str,
        intent: Dict[str, Any],
        config_variant: str,
        candidates: List[Dict[str, Any]],
        top_confidence: float,
        next_best_confidence: float,
        rule_latency_ms: float,
        pipeline_start: float,
    ) -> Dict[str, Any]:
        decision = self._build_decision(
            status=status,
            intent=intent,
            candidates=candidates,
            top_confidence=top_confidence,
            next_best_confidence=next_best_confidence,
            resolved_intent=intent.get("intent"),
            resolved_action=intent.get("id"),
            rule_latency_ms=rule_latency_ms,
            is_fallback=True,
        )
        decision.needs_llm_review = True
        decision.trigger_reason = "rule_based_fallback"
        payload = decision.to_payload()
        payload.setdefault("handoff_metadata", {"triggered": False, "reason": "rule_based_fallback"})
        payload["pipeline_latency_ms"] = self._stage_latency(pipeline_start)
        payload["llm_triggered"] = False
        log_latency(
            "intent_pipeline_latency_ms",
            start_time=pipeline_start,
            tags={"llm_triggered": False, "classification_status": payload.get("classification_status")},
        )
        return payload

    @staticmethod
    def _stage_latency(start_time: float) -> float:
        return round((time.perf_counter() - start_time) * 1000, 2)


# Global instance for the main API
_decision_engine = None

def get_intent_classification(query: str) -> Dict[str, Any]:
    """
    Main function for intent classification.
    Creates a DecisionEngine instance if needed and processes the query.
    """
    global _decision_engine
    
    if _decision_engine is None:
        _decision_engine = DecisionEngine()
    
    return _decision_engine.search(query)<|MERGE_RESOLUTION|>--- conflicted
+++ resolved
@@ -16,15 +16,6 @@
 from app.ai.intent_classification.embedding_matcher import EmbeddingMatcher
 from app.ai.intent_classification.hybrid_classifier import HybridClassifier
 from app.ai.intent_classification import confidence_threshold
-<<<<<<< HEAD
-from app.ai.llm_intent.confidence_calibrator import TriggerContext, should_trigger_llm
-from app.ai.llm_intent.trigger_manager import LLMTriggerManager
-from app.core.circuit_breaker import CircuitBreakerOpenError
-from app.monitoring.metrics import log_latency
-from app.schemas.llm_intent import LLMIntentRequest
-from app.utils.retry_logic import RetryExceededError
-
-=======
 # Optional LLM fallback
 try:
     from app.ai.llm_intent.request_handler import RequestHandler as _LLMHandler
@@ -33,7 +24,6 @@
     _LLMHandler = None  # type: ignore
     _LLMReq = None  # type: ignore
 # --- END CONFIG MANAGER INTEGRATION ---
->>>>>>> a44a38a5
 
 class DecisionEngine:
     """
@@ -48,18 +38,11 @@
         """
         print("Initializing DecisionEngine...")
         self.keyword_matcher = KeywordMatcher()
-<<<<<<< HEAD
-        self.embedding_matcher = EmbeddingMatcher()
-        self._logger = logging.getLogger("app.ai.intent_classification.decision_engine")
-        self._llm_manager = LLMTriggerManager()
-
-=======
         # Lazy-load embedding matcher to avoid loading model when disabled or in tests
         self.embedding_matcher = None
         # Initialize hybrid classifier (weights will be updated from config)
         self.hybrid_classifier = HybridClassifier()
         
->>>>>>> a44a38a5
         # Load settings from config manager (with fallback to static config)
         self._load_config_from_manager()
         print(f"✅ DecisionEngine Initialized: Settings loaded from config manager (variant: {ACTIVE_VARIANT})")
@@ -250,26 +233,6 @@
         else:
             # Deterministic selection on low-confidence: pick top blended action
             print(f"⚠ Blended result is NOT confident. Reason: {reason}")
-<<<<<<< HEAD
-
-            # If we have any results, return the best one with fallback status
-            if blended_results and blended_results[0]['score'] >= 0.1:
-                print(f"✅ Returning best available result as fallback")
-                decision = self._build_decision(
-                    status=f"FALLBACK_{reason}",
-                    intent=blended_results[0],
-                    candidates=blended_results,
-                    top_confidence=blended_results[0]['score'],
-                    next_best_confidence=blended_results[1]['score'] if len(blended_results) > 1 else 0.0,
-                    resolved_intent=blended_results[0].get('intent'),
-                    resolved_action=blended_results[0].get('id'),
-                    rule_latency_ms=self._stage_latency(rule_start),
-                    is_fallback=True,
-                )
-                payload = self._maybe_trigger_llm(decision, query, pipeline_start)
-                return payload
-
-=======
             # Attempt LLM fallback if available
             if _LLMHandler and _LLMReq:
                 try:
@@ -312,7 +275,6 @@
                     "intent": top,
                     "config_variant": ACTIVE_VARIANT
                 }
->>>>>>> a44a38a5
             # Final fallback to generic search
             print(f"⚠ No suitable results, returning generic search")
             return self._finalize_output(
@@ -332,76 +294,6 @@
                 pipeline_start=pipeline_start,
             )
 
-<<<<<<< HEAD
-    def _blend_results(self, kw_results: List, emb_results: List) -> List[Dict]:
-        """
-        Implements sophisticated weighted scoring to combine results from both methods.
-        """
-        if not kw_results and not emb_results:
-            return []
-        
-        if not kw_results:
-            return emb_results
-        
-        if not emb_results:
-            return kw_results
-        
-        # Create a mapping of intent IDs to their scores from both methods
-        intent_scores = {}
-        
-        # Process keyword results
-        for result in kw_results:
-            intent_id = result.get('id', result.get('intent', 'unknown'))
-            score = result.get('score', 0.0)
-            intent_scores[intent_id] = {
-                'keyword_score': score,
-                'keyword_result': result,
-                'embedding_score': 0.0,
-                'embedding_result': None
-            }
-        
-        # Process embedding results
-        for result in emb_results:
-            intent_id = result.get('id', result.get('intent', 'unknown'))
-            score = result.get('score', 0.0)
-            
-            if intent_id in intent_scores:
-                intent_scores[intent_id]['embedding_score'] = score
-                intent_scores[intent_id]['embedding_result'] = result
-            else:
-                intent_scores[intent_id] = {
-                    'keyword_score': 0.0,
-                    'keyword_result': None,
-                    'embedding_score': score,
-                    'embedding_result': result
-                }
-        
-        # Calculate blended scores
-        blended_results = []
-        kw_weight = getattr(self, 'kw_weight', WEIGHTS["keyword"])
-        emb_weight = getattr(self, 'emb_weight', WEIGHTS["embedding"])
-        
-        for intent_id, scores in intent_scores.items():
-            # Weighted average of scores
-            blended_score = (scores['keyword_score'] * kw_weight +
-                             scores['embedding_score'] * emb_weight)
-
-            dominant_result = scores['keyword_result'] or scores['embedding_result']
-            dominant_source = 'keyword' if scores['keyword_result'] else 'embedding'
-
-            if dominant_result:
-                blended_result = dominant_result.copy()
-                blended_result['score'] = blended_score
-                blended_result['source'] = dominant_source
-                blended_result['keyword_score'] = scores['keyword_score']
-                blended_result['embedding_score'] = scores['embedding_score']
-                blended_results.append(blended_result)
-        
-        # Sort by blended score
-        blended_results.sort(key=lambda x: x['score'], reverse=True)
-        return blended_results
-=======
->>>>>>> a44a38a5
 
 
     def _build_decision(
