--- conflicted
+++ resolved
@@ -13,9 +13,7 @@
 from app.ai.intent_classification.embedding_matcher import EmbeddingMatcher
 from app.ai.intent_classification.hybrid_classifier import HybridClassifier
 from app.ai.intent_classification import confidence_threshold
-<<<<<<< HEAD
-
-=======
+
 # Optional LLM fallback
 try:
     from app.ai.llm_intent.request_handler import RequestHandler as _LLMHandler
@@ -24,7 +22,6 @@
     _LLMHandler = None  # type: ignore
     _LLMReq = None  # type: ignore
 # --- END CONFIG MANAGER INTEGRATION ---
->>>>>>> c98d9c3e
 
 class DecisionEngine:
     """
@@ -35,7 +32,6 @@
     def __init__(self):
         print("⚙️ Initializing DecisionEngine...")
         self.keyword_matcher = KeywordMatcher()
-<<<<<<< HEAD
         self.embedding_matcher = EmbeddingMatcher()
         self._load_config()
         print(f"✅ DecisionEngine Initialized (Active Variant: {ACTIVE_VARIANT})")
@@ -60,7 +56,6 @@
             self.priority_threshold = PRIORITY_THRESHOLD
             self.kw_weight = WEIGHTS["keyword"]
             self.emb_weight = WEIGHTS["embedding"]
-=======
         # Lazy-load embedding matcher to avoid loading model when disabled or in tests
         self.embedding_matcher = None
         # Initialize hybrid classifier (weights will be updated from config)
@@ -121,7 +116,6 @@
             self.emb_weight = 0.4
             # Update classifier weights
             self.hybrid_classifier.update_weights(self.kw_weight, self.emb_weight)
->>>>>>> c98d9c3e
 
     # -------------------------------------------------------------------------
     # MAIN SEARCH LOGIC
@@ -147,15 +141,12 @@
 
         # --- Blending Results ---
         if self.use_keywords and self.use_embedding:
-<<<<<<< HEAD
             blended_results = self._blend_results(keyword_results, embedding_results)
-=======
             blended_results = self.hybrid_classifier.blend(keyword_results, embedding_results)
         elif self.use_keywords and keyword_results:
             blended_results = keyword_results
         elif self.use_embedding and embedding_results:
             blended_results = embedding_results
->>>>>>> c98d9c3e
         else:
             blended_results = keyword_results or embedding_results
 
@@ -170,7 +161,6 @@
             print(f"✅ Confident result → {top_result['intent']} | Reason: {reason}")
             return self._build_response(reason, top_result)
         else:
-<<<<<<< HEAD
             print(f"⚠️ Low Confidence ({reason}), triggering fallback...")
             return self._fallback_low_confidence(blended_results, reason)
 
@@ -231,7 +221,6 @@
 
         blended_results.sort(key=lambda x: x["score"], reverse=True)
         return blended_results
-=======
             # Deterministic selection on low-confidence: pick top blended action
             print(f"⚠ Blended result is NOT confident. Reason: {reason}")
             # Attempt LLM fallback if available
@@ -290,7 +279,6 @@
                 "config_variant": ACTIVE_VARIANT
             }
 
->>>>>>> c98d9c3e
 
     # -------------------------------------------------------------------------
     # FALLBACK LOGIC
