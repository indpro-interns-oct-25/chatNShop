{
  "PRODUCT_INFO": {
    "priority": 1,
    "keywords": [
      "product info", "product information", "details", "specifications", "features",
      "product details", "tell me about", "description", "product page", "info",
      "what is this", "learn about", "product overview", "specs", "technical details",
      "item info", "item description", "product summary", "information on product", "product facts",
      "know about product", "product guide", "details of item", "product sheet", "product profile",
<<<<<<< HEAD
      "full product info", "product documentation", "product description page", "product catalog info", "product highlights"
=======
      "full product info", "product documentation", "product description page", "product catalog info", "product highlights",
      "prodcut info", "prodcut information", "prodcut details", "telll me about", "desciption",
      "prodcut page", "whatt is this", "learnn about", "prodcut overview", "specss",
      "itemm info", "itemm description", "prodcut summary", "prodcut facts", "prodcut guide",
      "prodcut sheet", "prodcut profile", "prodcut documentation", "prodcut highlights", "prodcut catalog info"
>>>>>>> bb04fb89
    ]
  },
  "PRODUCT_DETAILS": {
    "priority": 2,
    "keywords": [
      "product details", "item details", "full info", "show details", "complete product info",
      "product description", "features list", "details page", "item info", "product specs",
      "complete item info", "product characteristics", "specifications sheet", "product features",
      "detailed info", "product summary page", "item specifications", "detailed description", "full item details", "product highlights",
      "product data", "item overview", "technical info", "product attributes", "details of product",
      "item profile", "product description info", "complete specs", "detailed item info", "product details sheet"
    ]
  },
  "PRODUCT_AVAILABILITY": {
    "priority": 3,
    "keywords": [
      "availability", "in stock", "out of stock", "is it available", "check stock",
      "stock info", "available now", "product availability", "currently available", "stock status",
      "inventory check", "is it in stock", "availability info", "item availability", "product in stock",
      "check availability", "stock level", "available for purchase", "is it on hand", "inventory status",
      "product ready to ship", "item in stock", "availability check", "current stock", "quantity available",
      "check inventory", "product supply", "stock quantity", "availability details", "in store now"
    ]
  },
  "PRODUCT_PRICE": {
    "priority": 4,
    "keywords": [
      "price", "cost", "product price", "how much", "pricing",
      "item price", "check price", "price info", "price details", "price range",
      "price tag", "product cost", "price check", "product pricing", "item cost",
      "price listing", "current price", "price lookup", "selling price", "market price",
      "price information", "product value", "retail price", "price comparison", "check cost",
      "item pricing", "cost info", "price offer", "item rate", "product pricing info"
    ]
  },
  "PRODUCT_VARIANTS": {
    "priority": 5,
    "keywords": [
      "variants", "options", "colors", "sizes", "models",
      "different versions", "product types", "available variants", "options list", "product choices",
      "item variations", "product assortment", "select variant", "variant options", "color options",
      "size options", "model options", "available versions", "different colors", "different sizes",
      "product selections", "item types", "variant selection", "product combinations", "item variations available",
      "variant list", "select product version", "choose model", "choose size", "choose color"
    ]
  },
  "PRODUCT_REVIEWS": {
    "priority": 6,
    "keywords": [
      "reviews", "ratings", "customer feedback", "user reviews", "product ratings",
      "review info", "see reviews", "feedback", "customer opinions", "product review",
      "product testimonials", "user ratings", "reviews and ratings", "read reviews", "star ratings",
      "customer review", "review page", "product comments", "opinions on product", "user feedback",
      "product evaluation", "review summary", "ratings info", "customer experiences", "product critique",
      "item reviews", "product appraisal", "product review info", "product rating page", "customer review info"
    ]
  },
  "PRODUCT_IMAGES": {
    "priority": 7,
    "keywords": [
      "product images", "product photos", "pictures of product", "image gallery", "view images",
      "see photos", "product pictures", "product visuals", "item images", "photo gallery",
      "images of item", "item photos", "product thumbnails", "image collection", "product snapshots",
      "product view", "gallery images", "product display images", "item gallery", "product shots",
      "product image gallery", "photos of item", "visuals of product", "product photography", "product pics",
      "product images online", "product imagery", "product image collection", "product photo info", "product images page"
    ]
  },
  "PRODUCT_VIDEO": {
    "priority": 8,
    "keywords": [
      "product video", "video review", "product demo", "watch product", "product clip",
      "video showcase", "product tutorial", "video overview", "see product video", "video presentation",
      "product media", "product footage", "item video", "watch demo", "product commercial",
      "product promo", "product video clip", "product demonstration", "video gallery", "product walkthrough",
      "product visual media", "video showcase item", "product video info", "item demo video", "product video review",
      "product tutorial video", "product guide video", "video of product", "product promo clip", "product explainer video"
    ]
  },

  "PRODUCT_DIMENSIONS": {
    "priority": 1,
    "keywords": [
      "product dimensions", "item size", "product measurements", "dimensions info",
      "check product size", "product length", "product width", "product height",
      "item length", "item width", "item height", "size details", "product specs",
      "dimensions chart", "product sizing", "item dimensions", "size info", "check dimensions",
      "measure product", "dimensions data", "product size chart", "physical size"
    ]
  },
  "PRODUCT_WEIGHT": {
    "priority": 2,
    "keywords": [
      "product weight", "item weight", "weight info", "check weight",
      "product mass", "item mass", "shipping weight", "weight details",
      "product heaviness", "item heaviness", "weight chart", "weight specifications",
      "product weight data", "item weight info", "measure weight", "weight of product",
      "product load", "item load", "check item weight", "weight measurement"
    ]
  },
  "PRODUCT_SKU_INFO": {
    "priority": 3,
    "keywords": [
      "product SKU", "SKU info", "item SKU", "product code", "item code",
      "check SKU", "product identifier", "item identifier", "SKU details",
      "product stock code", "item stock code", "SKU number", "product serial number",
      "item serial number", "SKU lookup", "product reference", "item reference",
      "SKU information", "check product SKU", "find SKU"
    ]
  },
  "PRODUCT_COLOR_OPTIONS": {
    "priority": 4,
    "keywords": [
      "product color options", "item colors", "available colors", "color variants",
      "product color choices", "item color selection", "check colors", "color options",
      "color variants info", "product color availability", "color chart", "color list",
      "item color options", "color selection", "product shades", "item shades",
      "color variations", "available shades", "check color variants", "choose color"
    ]
  },
  "PRODUCT_SIZE_OPTIONS": {
    "priority": 5,
    "keywords": [
      "product size options", "item sizes", "available sizes", "size variants",
      "product size choices", "check sizes", "size chart", "size selection",
      "item size options", "size availability", "product sizing options",
      "choose size", "size variations", "item sizing info", "product measurement options",
      "available measurements", "size guide", "item size selection", "select size", "check size chart"
    ]
  },
  "PRODUCT_WARRANTY": {
    "priority": 6,
    "keywords": [
      "product warranty", "item warranty", "warranty info", "check warranty",
      "warranty period", "product guarantee", "item guarantee", "warranty details",
      "coverage period", "warranty terms", "product protection", "item protection",
      "warranty policy", "warranty support", "warranty length", "check warranty info",
      "guarantee period", "product warranty info", "item warranty details", "warranty coverage"
    ]
  },
  "PRODUCT_FAQ": {
    "priority": 7,
    "keywords": [
      "product FAQ", "item frequently asked questions", "product questions", "FAQ info",
      "check FAQs", "product queries", "item questions", "frequent questions", "product help",
      "item help", "product Q&A", "item Q&A", "common questions", "FAQ section",
      "product support questions", "item support questions", "product FAQ info", "check product FAQ",
      "item FAQ details", "FAQ answers"
    ]
  },
  "PRODUCT_COMPARISON": {
    "priority": 8,
    "keywords": [
      "product comparison", "compare products", "item comparison", "product vs product",
      "compare items", "comparison chart", "product features comparison", "check product comparison",
      "item features comparison", "compare product specs", "product vs item", "compare specifications",
      "item comparison info", "compare product details", "product comparison info", "check features",
      "product side by side", "compare options", "product differences", "item differences"
    ]
  },
  "PRODUCT_ALTERNATIVES": {
    "priority": 9,
    "keywords": [
      "product alternatives", "similar products", "alternative items", "alternative options",
      "substitute products", "replacement items", "similar options", "product substitutes",
      "other products", "comparable items", "alternative choices", "check alternatives",
      "product recommendations", "related products", "alternative product options", "alternative suggestions",
      "similar items", "similar product options", "item substitutes", "similar product choices"
    ]
  },
  "PRODUCT_RECOMMENDATION": {
    "priority": 10,
    "keywords": [
      "product recommendation", "recommended products", "suggested items", "product suggestions",
      "item recommendations", "recommended for you", "recommended products list", "suggested products",
      "product picks", "item picks", "recommended options", "check recommended products",
      "recommended items info", "suggest products", "product advice", "item advice",
      "recommended product choices", "item suggestions", "recommended selection", "personalized recommendations"
    ]
  },
  "RELATED_ACCESSORIES": {
    "priority": 11,
    "keywords": [
      "related accessories", "product accessories", "item add-ons", "related items",
      "accessory options", "compatible accessories", "product add-ons", "accessory suggestions",
      "item attachments", "accessory recommendations", "related items list", "accessory choices",
      "check related accessories", "product attachments", "item accessories info", "accessory options list",
      "related gear", "matching accessories", "compatible add-ons", "accessory recommendations info"
    ]
  },
  "PRODUCT_SHARE": {
    "priority": 12,
    "keywords": [
      "product share", "share this product", "send product link", "share item",
      "share on social media", "forward product", "share product info", "share with friends",
      "share product details", "share via email", "share product page", "send item info",
      "share item link", "share product online", "product sharing options", "share product info online",
      "share product with contacts", "share item details", "share this item", "share product link online"
    ]
  },
  "REQUEST_QUOTE": {
    "priority": 13,
    "keywords": [
      "request quote", "get price quote", "quote request", "product quotation",
      "ask for quote", "price inquiry", "request pricing", "quote details",
      "item quote", "send quote request", "request product quote", "get quotation",
      "ask product price", "quote information", "quotation request", "request cost info",
      "price request", "request item pricing", "get price info", "product quote request"
    ]
  }
}<|MERGE_RESOLUTION|>--- conflicted
+++ resolved
@@ -7,15 +7,11 @@
       "what is this", "learn about", "product overview", "specs", "technical details",
       "item info", "item description", "product summary", "information on product", "product facts",
       "know about product", "product guide", "details of item", "product sheet", "product profile",
-<<<<<<< HEAD
-      "full product info", "product documentation", "product description page", "product catalog info", "product highlights"
-=======
       "full product info", "product documentation", "product description page", "product catalog info", "product highlights",
       "prodcut info", "prodcut information", "prodcut details", "telll me about", "desciption",
       "prodcut page", "whatt is this", "learnn about", "prodcut overview", "specss",
       "itemm info", "itemm description", "prodcut summary", "prodcut facts", "prodcut guide",
       "prodcut sheet", "prodcut profile", "prodcut documentation", "prodcut highlights", "prodcut catalog info"
->>>>>>> bb04fb89
     ]
   },
   "PRODUCT_DETAILS": {
