--- conflicted
+++ resolved
@@ -1,17 +1,4 @@
 {
-<<<<<<< HEAD
-  "PRODUCT_INFO": [
-    {"pattern": "details of (.*)", "action": "PRODUCT_INFO", "weight": 1.0},
-    {"pattern": "tell me about (.*)", "action": "PRODUCT_INFO", "weight": 0.9},
-    {"pattern": "show specs of (.*)", "action": "PRODUCT_INFO", "weight": 0.9},
-    {"pattern": "is (.*) available", "action": "PRODUCT_INFO", "weight": 0.8},
-    {"pattern": "how much is (.*)", "action": "PRODUCT_INFO", "weight": 0.85}
-  ],
-  "COMPARE_PRODUCTS": [
-    {"pattern": "compare (.*) and (.*)", "action": "COMPARE_PRODUCTS", "weight": 1.0},
-    {"pattern": "difference between (.*) and (.*)", "action": "COMPARE_PRODUCTS", "weight": 0.9}
-  ]
-=======
   "PRODUCT_INFO": {
     "priority": 1,
     "keywords": [
@@ -231,5 +218,4 @@
       "price request", "request item pricing", "get price info", "product quote request"
     ]
   }
->>>>>>> c6d21c44
 }