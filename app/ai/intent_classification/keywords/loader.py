--- conflicted
+++ resolved
@@ -1,75 +1,26 @@
-<<<<<<< HEAD
-"""
-loader.py
-Loads all keyword JSON files and returns them as structured dictionaries
-for use in the intent classification pipeline.
-"""
-
-import json
-import os
-from typing import Dict, List
-
-def load_keywords_from_file(file_path: str) -> Dict[str, List[dict]]:
-    """Load a single keyword JSON file and return its contents."""
-    if not os.path.exists(file_path):
-        raise FileNotFoundError(f"Keyword file not found: {file_path}")
-    with open(file_path, "r", encoding="utf-8") as f:
-        data = json.load(f)
-    if not isinstance(data, dict):
-        raise ValueError(f"Invalid format in {file_path}: expected a dictionary")
-    return data
-
-
-def load_all_keywords(directory_path: str) -> Dict[str, List[dict]]:
-    """Load all keyword JSON files (e.g. search, product, cart)."""
-    keywords: Dict[str, List[dict]] = {}
-    for filename in os.listdir(directory_path):
-        if filename.endswith(".json"):
-            file_path = os.path.join(directory_path, filename)
-            data = load_keywords_from_file(file_path)
-            for intent, patterns in data.items():
-                keywords.setdefault(intent, []).extend(patterns)
-    return keywords
-
-
-if __name__ == "__main__":
-    base_dir = os.path.dirname(__file__)
-    all_keywords = load_all_keywords(base_dir)
-    print(all_keywords)
-=======
 import os
 import json
 
-# Path to the keywords folder (adjust if needed)
-KEYWORDS_FOLDER = os.path.dirname(__file__)
+def load_all_keywords(keywords_dir=None):   # ✅ add optional parameter
+    if keywords_dir is None:
+        keywords_dir = os.path.dirname(__file__)   # default to current folder
 
-def load_keywords():
-    """
-    Load all JSON files in the keywords folder and return a dictionary
-    with intent categories and keywords.
-    """
     all_keywords = {}
 
-    # Iterate over all .json files in the folder
-    for filename in os.listdir(KEYWORDS_FOLDER):
-        if filename.endswith(".json"):
-            filepath = os.path.join(KEYWORDS_FOLDER, filename)
+    for file_name in os.listdir(keywords_dir):
+        if file_name.endswith(".json"):
+            file_path = os.path.join(keywords_dir, file_name)
             try:
-                with open(filepath, "r", encoding="utf-8") as f:
+                with open(file_path, "r", encoding="utf-8") as f:
                     data = json.load(f)
-                    # Merge into the main dictionary
-                    all_keywords.update(data)
-            except json.JSONDecodeError as e:
-                print(f"Error decoding JSON in {filename}: {e}")
+                    if isinstance(data, dict):
+                        all_keywords.update(data)
+                    else:
+                        print(f"⚠️ Skipping invalid JSON file: {file_name}")
             except Exception as e:
-                print(f"Error loading {filename}: {e}")
-    
+                print(f"⚠️ Skipping invalid JSON file: {file_name} ({e})")
+
     return all_keywords
 
-# If this file is run directly, print loaded keywords
-if __name__ == "__main__":
-    keywords = load_keywords()
-    print("Loaded keyword intents:")
-    for intent, details in keywords.items():
-        print(f"{intent} (priority {details.get('priority')}): {len(details.get('keywords', []))} keywords")
->>>>>>> c6d21c44
+
+
