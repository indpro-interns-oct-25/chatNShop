--- conflicted
+++ resolved
@@ -4,17 +4,7 @@
     "keywords": [
       "add to cart", "put in cart", "buy now", "add product", "insert item",
       "purchase", "add to basket", "shop item", "order now", "include in cart",
-      "add this product", "add item to cart", "place in cart", "cart this product", "add to shopping cart",
-<<<<<<< HEAD
-      "add selected item", "add chosen item", "add to checkout", "add product to basket", "add to order"
-=======
-      "add selected item", "add chosen item", "add to checkout", "add product to basket", "add to order",
-      "addd to cart", "addd product", "cartt this", "baskett add", "addd item",
-      "addd to basket", "addd selected", "addd chosen", "cartt product", "addd to shopping cart",
-      "add to cart!", "add product!", "buy now!", "add to basket!", "order now!",
-      "add to cart?", "add product?", "buy now?", "add to basket?", "order now?",
-      "add to cart.", "add product.", "buy now.", "add to basket.", "order now."
->>>>>>> bb04fb89
+      "add this product", "add item to cart", "place in cart", "cart this product", "add to shopping cart"
     ]
   },
   "REMOVE_FROM_CART": {
