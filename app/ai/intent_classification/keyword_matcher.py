# app/ai/intent_classification/keyword_matcher.py
"""
KeywordMatcher - robust, test-friendly keyword matching for intent classification.

Behavior:
- Loads keyword definitions using app.ai.intent_classification.keywords.loader.load_keywords()
  if available; otherwise loads JSON files from a local keywords/ folder.
- Normalizes input text (removes/replaces symbols), tokenizes, and precompiles phrases and regexes.
- Supports exact / regex / partial matches with scoring.
- Returns a list of dicts with keys: id, intent, action, score, source, match_type, matched_text.
- Includes fallback normalization for symbol-only inputs so tests like "@@@add##to###cart$$$" match.
"""

from __future__ import annotations
import os
import re
<<<<<<< HEAD
from functools import lru_cache
from typing import Callable, Dict, List, Tuple, Union

from app.ai.intent_classification.keywords.loader import load_keywords
from app.utils.text_processing import normalize_text
=======
import time
import json
from functools import lru_cache
from typing import Dict, List, Tuple, Any, Optional, Union

# -----------------------
# Try to import project utilities (safe fallbacks if not present)
# -----------------------
try:
    from app.utils.text_processing import normalize_text as _external_normalize
except Exception:
    _external_normalize = None
>>>>>>> a44a38a5

try:
    from app.ai.intent_classification.keywords.loader import load_keywords as _external_loader
except Exception:
    _external_loader = None

# -----------------------
# Config / Globals
# -----------------------
KEYWORDS_FOLDER = os.path.join(os.path.dirname(__file__), "keywords")  # fallback folder
_KEYWORDS_CACHE: Optional[Dict[str, Dict[str, Any]]] = None

# -----------------------
# Fallback normalize_text (used only if external not available)
# -----------------------
@lru_cache(maxsize=8192)
def _normalize_text_local(text: str) -> str:
    """Lightweight local normalizer with caching for speed."""
    if not text:
        return ""
    s = text.lower()
    # Expand common symbols to words to preserve meaning
    # Replace runs of special symbols (one run -> one word)
    s = re.sub(r'&+', ' and ', s)        # && -> 'and'
    s = re.sub(r'\++', ' plus ', s)      # ++ -> 'plus'
    s = re.sub(r'@+', ' at ', s)         # @@ -> 'at'
    s = re.sub(r'#+', ' hash ', s)       # ## -> 'hash'
    s = re.sub(r'\$+', ' dollar ', s)    # $$ -> 'dollar'
    s = re.sub(r'%+', ' percent ', s)    # %% -> 'percent'
    # Replace non-alphanumeric with spaces
    s = re.sub(r'[^a-z0-9]', ' ', s)
    # Collapse whitespace
    s = re.sub(r'\s+', ' ', s).strip()
    return s


def normalize_text(text: str) -> str:
    """Wrapper normalization — prefer external if available."""
    if _external_normalize:
        try:
            out = _external_normalize(text)
            if out is not None and out.strip():
                return out
        except Exception:
            pass
    return _normalize_text_local(text or "")

# -----------------------
# Keyword loader (fallback)
# -----------------------
def _load_from_folder(folder: str) -> Dict[str, Dict[str, Any]]:
    """
    Load keyword JSON files from folder.
    Each file name (without extension) becomes the intent id (uppercased).
    JSON structure per file: {"phrases": ["..."], "regex": ["..."], "priority": 1}
    """
    data: Dict[str, Dict[str, Any]] = {}
    if not os.path.isdir(folder):
        return data

    for fname in os.listdir(folder):
        if not fname.lower().endswith(".json"):
            continue
        intent_id = os.path.splitext(fname)[0].upper()
        path = os.path.join(folder, fname)
        try:
            with open(path, "r", encoding="utf-8") as fh:
                payload = json.load(fh)
                entry = {
                    "keywords": payload.get("phrases") or payload.get("keywords") or [],
                    "regex": payload.get("regex") or payload.get("patterns") or [],
                    "priority": int(payload.get("priority", 1))
                }
                data[intent_id] = entry
        except Exception:
            # silently skip invalid files
            continue
    return data

def load_keywords() -> Dict[str, Dict[str, Any]]:
    """Public loader: prefer external loader if available, otherwise use folder loader."""
    global _KEYWORDS_CACHE
    if _KEYWORDS_CACHE is not None:
        return _KEYWORDS_CACHE

    if _external_loader:
        try:
            loaded = _external_loader()
            if isinstance(loaded, dict) and loaded:
                _KEYWORDS_CACHE = loaded
                return _KEYWORDS_CACHE
        except Exception:
            pass

    _KEYWORDS_CACHE = _load_from_folder(KEYWORDS_FOLDER)
    return _KEYWORDS_CACHE

# -----------------------
# Preprocessing / Precompilation
# -----------------------
_PRECOMPILED: Dict[str, Dict[str, Any]] = {}
_PRECOMPILED_READY = False

def _precompile_keywords():
    global _PRECOMPILED_READY, _PRECOMPILED
    if _PRECOMPILED_READY:
        return
    keywords = load_keywords()
    compiled: Dict[str, Dict[str, Any]] = {}
    for intent, data in (keywords.items() if keywords else []):
        kw_list = data.get("keywords", []) or []
        regex_list = data.get("regex", []) or []
        priority = int(data.get("priority", 1) or 1)
        # Tokenize and normalize phrase keywords
        tokenized_phrases: List[Tuple[str, ...]] = []
        for p in kw_list:
            if not isinstance(p, str):
                continue
            norm = _normalize_text_local(p)  # use local normalizer for phrase preprocessing
            tokens = tuple(re.findall(r"\w+", norm))
            if tokens:
                tokenized_phrases.append(tokens)
        # Compile regexes
        compiled_regexes = []
        for rx in regex_list:
            try:
                compiled_regexes.append(re.compile(rx, flags=re.IGNORECASE))
            except re.error:
                # skip invalid regex
                continue
        compiled[intent] = {
            "phrases": tokenized_phrases,
            "regex": compiled_regexes,
            "priority": priority
        }
    _PRECOMPILED = compiled
    _PRECOMPILED_READY = True

# -----------------------
# Scoring helpers
# -----------------------
def _score_exact() -> float:
    return 1.0

def _score_partial(overlap: int, pattern_len: int, weight: float) -> float:
    if pattern_len <= 0:
        return 0.0
    base = 0.5
    frac = overlap / pattern_len
    return round(base + (0.5 * frac * weight), 3)

def _score_regex(match_len: int, pattern_len: int, weight: float) -> float:
    if pattern_len <= 0:
        return 0.0
    frac = min(1.0, match_len / (pattern_len or 1))
    return round(0.8 * frac * weight, 3)

# -----------------------
# Normalization + tokenization caching
# -----------------------
@lru_cache(maxsize=8192)
def _normalize_and_tokenize(text: str) -> Tuple[str, Tuple[str, ...]]:
    # IMPORTANT: use local normalizer here to avoid depending on external normalize_text
    norm = _normalize_text_local(text or "")
    # minor extra cleanup
    norm = re.sub(r"['\"]+", "", norm)
    norm = re.sub(r"[-_]+", " ", norm)
    norm = re.sub(r"\s+", " ", norm).strip()
    tokens = tuple(re.findall(r"\w+", norm))
    return norm, tokens

# -----------------------
# Core match function
# -----------------------
def match_keywords(
    text: str,
    *,
    top_n: int = 3
) -> List[Dict[str, Union[str, float]]]:
    """
    Match text against keyword patterns and return a sorted list of matches.
    Each result dict has: id, intent, action, score, source, match_type, matched_text
    """
    t0 = time.perf_counter()
    if not text or not isinstance(text, str):
        return []

    # Ensure compiled patterns ready
    _precompile_keywords()
    compiled = _PRECOMPILED

    # ---------------------------
    # Robust normalization fallback logic (FINAL)
    # ---------------------------
    # Use the local normalizer for all matching/segmentation so it lines up with precompiled phrases
    norm = _normalize_text_local(text or "")

    def _has_alnum(s: str) -> bool:
        return bool(re.search(r"[A-Za-z0-9]", s or ""))

    # If local normalizer returned nothing useful, fallback to extracting alphanumeric runs
    if not norm or not _has_alnum(norm):
        raw_alnum = re.findall(r"[A-Za-z0-9]+", text or "")
        if raw_alnum:
            norm = " ".join(raw_alnum).lower()
        else:
            norm = ""

    if not norm:
        return []

    # split into segments to handle multi-intent sentences
    norm_for_segments = _normalize_text_local(norm) if norm else ""
    if norm_for_segments:
        segments = [s.strip() for s in re.split(r"\band\b|,|;|\?|!|\n", norm_for_segments) if s.strip()]
    else:
        raw_alnum = re.findall(r"[A-Za-z0-9]+", norm or "")
        segments = [" ".join(raw_alnum).lower()] if raw_alnum else []

    # Collect candidates: intent -> best info
    candidates: Dict[str, Dict[str, Any]] = {}

    for seg in segments:
        seg_norm, seg_tokens = _normalize_and_tokenize(seg)
        seg_token_set = set(seg_tokens)

        # exact phrase check (compare token tuples)
        seg_tuple = tuple(seg_tokens)
        if seg_tuple:
            for intent, data in compiled.items():
                for phrase_tokens in data.get("phrases", []):
                    if phrase_tokens == seg_tuple:
                        score = _score_exact()
                        info = {
                            "id": intent,
                            "intent": intent,
                            "action": intent,
                            "score": score,
                            "source": "keyword",
                            "match_type": "exact",
                            "matched_text": " ".join(phrase_tokens)
                        }
                        existing = candidates.get(intent)
                        if not existing or existing.get("score", 0) < score:
                            candidates[intent] = info

        # regex checks
        for intent, data in compiled.items():
            for rx in data.get("regex", []):
                m = rx.search(seg_norm)
                if m:
                    match_len = len(m.group(0) or "")
                    weight = 1.0 / (data.get("priority") or 1)
                    score = _score_regex(match_len, len(m.group(0) or ""), weight=weight)
                    info = {
                        "id": intent,
                        "intent": intent,
                        "action": intent,
                        "score": score,
                        "source": "keyword",
                        "match_type": "regex",
                        "matched_text": m.group(0)
                    }
                    existing = candidates.get(intent)
                    if not existing or score > existing.get("score", 0):
                        candidates[intent] = info

        # partial / token-overlap matching
        for intent, data in compiled.items():
            best_for_intent = candidates.get(intent, {})
            best_score_local = best_for_intent.get("score", 0.0)

            for phrase_tokens in data.get("phrases", []):
                if not phrase_tokens:
                    continue
                p_set = set(phrase_tokens)
                overlap = len(p_set & seg_token_set)
                if overlap <= 0:
                    continue
                weight = 1.0 / (data.get("priority") or 1)
                score = _score_partial(overlap, len(phrase_tokens), weight=weight)
                if score > best_score_local:
                    candidates[intent] = {
                        "id": intent,
                        "intent": intent,
                        "action": intent,
                        "score": score,
                        "source": "keyword",
                        "match_type": "partial",
                        "matched_text": " ".join(phrase_tokens)
                    }
                    best_score_local = score

    # Sort results by score then by match type rank (exact > regex > partial)
    def _rank_key(item: Dict[str, Any]) -> Tuple[float, int]:
        typ = item.get("match_type", "")
        typ_rank = {"exact": 3, "regex": 2, "partial": 1}.get(typ, 0)
        return (item.get("score", 0.0), typ_rank)

    results = sorted(candidates.values(), key=_rank_key, reverse=True)[:top_n]

    # Note: previously logged latency; logging removed as requested.
    return results

# -----------------------
# KeywordMatcher class (DecisionEngine compatibility)
# -----------------------
class KeywordMatcher:
    def __init__(self):
        _precompile_keywords()

    def search(self, query: str) -> List[Dict[str, Any]]:
        # DecisionEngine expects a list of dicts with id,intent,score,source,match_type,matched_text
        return match_keywords(query, top_n=3)


# If run as script, perform a quick self-test
if __name__ == "__main__":
    # Manual test
    matcher = KeywordMatcher()
    print(matcher.search("add@@to#cart$"))<|MERGE_RESOLUTION|>--- conflicted
+++ resolved
@@ -14,13 +14,6 @@
 from __future__ import annotations
 import os
 import re
-<<<<<<< HEAD
-from functools import lru_cache
-from typing import Callable, Dict, List, Tuple, Union
-
-from app.ai.intent_classification.keywords.loader import load_keywords
-from app.utils.text_processing import normalize_text
-=======
 import time
 import json
 from functools import lru_cache
@@ -33,7 +26,6 @@
     from app.utils.text_processing import normalize_text as _external_normalize
 except Exception:
     _external_normalize = None
->>>>>>> a44a38a5
 
 try:
     from app.ai.intent_classification.keywords.loader import load_keywords as _external_loader
