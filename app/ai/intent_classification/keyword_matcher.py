--- conflicted
+++ resolved
@@ -19,11 +19,6 @@
 from functools import lru_cache
 from typing import Dict, List, Tuple, Any, Optional, Union
 
-<<<<<<< HEAD
-# Normalization and loader imports
-from app.utils.text_processing import normalize_text
-from app.ai.intent_classification.keywords.loader import load_keywords
-=======
 # -----------------------
 # Try to import project utilities (safe fallbacks if not present)
 # -----------------------
@@ -31,7 +26,6 @@
     from app.utils.text_processing import normalize_text as _external_normalize
 except Exception:
     _external_normalize = None
->>>>>>> c8204c3b
 
 try:
     from app.ai.intent_classification.keywords.loader import load_keywords as _external_loader
@@ -209,17 +203,6 @@
 def match_keywords(
     text: str,
     *,
-<<<<<<< HEAD
-    normalize: Union[Callable[[str], str], None] = None,
-    top_n: int = 5,
-) -> List[Dict]:
-    if normalize is None:
-        normalize = normalize_text
-
-    raw = text.strip()
-    norm_text = normalize(raw)
-    if not norm_text:
-=======
     top_n: int = 3
 ) -> List[Dict[str, Union[str, float]]]:
     """
@@ -228,7 +211,6 @@
     """
     t0 = time.perf_counter()
     if not text or not isinstance(text, str):
->>>>>>> c8204c3b
         return []
 
     # Ensure compiled patterns ready
