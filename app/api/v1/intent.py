"""Intent classification API endpoints."""

from __future__ import annotations

<<<<<<< HEAD
import logging
import os
from typing import Optional
=======
import os
from fastapi import APIRouter, HTTPException
>>>>>>> a44a38a5

from fastapi import APIRouter, HTTPException, status

from app.ai.llm_intent.openai_client import OpenAIClient
from app.core.circuit_breaker import CircuitBreakerOpenError
from app.ai.llm_intent.request_handler import RequestHandler
from app.ai.llm_intent.openai_client import OpenAIClient
from app.schemas.llm_intent import LLMIntentRequest, LLMIntentResponse, LLMIntentSimpleRequest
import logging


logger = logging.getLogger("app.api.intent")

router = APIRouter(prefix="/api/v1/llm-intent", tags=["LLM Intent"])

<<<<<<< HEAD

def _build_handler() -> RequestHandler:
    api_key = os.getenv("OPENAI_API_KEY")
    if not api_key:
        logger.warning("OPENAI_API_KEY not configured; using simulated LLM responses")
        return RequestHandler()

    try:
        client = OpenAIClient(api_key=api_key)
        return RequestHandler(client)
    except Exception as exc:  # pragma: no cover - defensive
        logger.exception("Failed to initialize OpenAI client: %s", exc)
        return RequestHandler()


handler: RequestHandler = _build_handler()


@router.post("/classify", response_model=LLMIntentResponse, summary="LLM intent classification")
async def classify_intent(request: LLMIntentRequest) -> LLMIntentResponse:
    """Route rule-based output through the LLM classifier when configuration triggers it."""

    try:
        result = handler.handle(request)
    except CircuitBreakerOpenError as exc:
        logger.error("OpenAI circuit breaker open: %s", exc)
        raise HTTPException(
            status_code=status.HTTP_503_SERVICE_UNAVAILABLE,
            detail={"message": "LLM temporarily unavailable", "reason": str(exc)},
        ) from exc
    except HTTPException:
        raise
    except Exception as exc:  # pragma: no cover - defensive
        logger.exception("Unexpected LLM handler failure: %s", exc)
        raise HTTPException(
            status_code=status.HTTP_500_INTERNAL_SERVER_ERROR,
            detail={"message": "LLM classification failed", "error": str(exc)},
        ) from exc

    if not result["triggered"]:
=======
# Instantiate with a real OpenAI client if environment variables are set
openai_api_key = os.getenv("OPENAI_API_KEY")
openai_model = os.getenv("OPENAI_MODEL", "gpt-4-turbo")
openai_temp = float(os.getenv("OPENAI_TEMPERATURE", "0.3"))
openai_max_tokens = int(os.getenv("OPENAI_MAX_TOKENS", "400"))

logger = logging.getLogger("intent_api")

if openai_api_key:
    client = OpenAIClient(
        api_key=openai_api_key,
        model_name=openai_model,
        temperature=openai_temp,
        max_tokens=openai_max_tokens
    )
    handler = RequestHandler(client)
else:
    handler = RequestHandler()


@router.post("/classify", response_model=LLMIntentResponse, summary="LLM intent classification")
async def classify_intent(request: LLMIntentSimpleRequest) -> LLMIntentResponse:
    """Route rule-based output through the LLM classifier when needed."""

    # Build the full request with sensible defaults so the handler logic works
    full = LLMIntentRequest(
        user_input=request.user_input,
        rule_intent=None,
        action_code=None,
        top_confidence=0.0,
        next_best_confidence=0.0,
        is_fallback=False,
        context_snippets=[],
        metadata={},
    )

    result = handler.handle(full)

    if not result.get("triggered", False):
>>>>>>> a44a38a5
        raise HTTPException(
            status_code=status.HTTP_202_ACCEPTED,
            detail={
                "message": "Rule-based classification retained",
                "metadata": result["metadata"],
            },
        )

    return LLMIntentResponse(**result)<|MERGE_RESOLUTION|>--- conflicted
+++ resolved
@@ -2,14 +2,8 @@
 
 from __future__ import annotations
 
-<<<<<<< HEAD
-import logging
-import os
-from typing import Optional
-=======
 import os
 from fastapi import APIRouter, HTTPException
->>>>>>> a44a38a5
 
 from fastapi import APIRouter, HTTPException, status
 
@@ -25,48 +19,6 @@
 
 router = APIRouter(prefix="/api/v1/llm-intent", tags=["LLM Intent"])
 
-<<<<<<< HEAD
-
-def _build_handler() -> RequestHandler:
-    api_key = os.getenv("OPENAI_API_KEY")
-    if not api_key:
-        logger.warning("OPENAI_API_KEY not configured; using simulated LLM responses")
-        return RequestHandler()
-
-    try:
-        client = OpenAIClient(api_key=api_key)
-        return RequestHandler(client)
-    except Exception as exc:  # pragma: no cover - defensive
-        logger.exception("Failed to initialize OpenAI client: %s", exc)
-        return RequestHandler()
-
-
-handler: RequestHandler = _build_handler()
-
-
-@router.post("/classify", response_model=LLMIntentResponse, summary="LLM intent classification")
-async def classify_intent(request: LLMIntentRequest) -> LLMIntentResponse:
-    """Route rule-based output through the LLM classifier when configuration triggers it."""
-
-    try:
-        result = handler.handle(request)
-    except CircuitBreakerOpenError as exc:
-        logger.error("OpenAI circuit breaker open: %s", exc)
-        raise HTTPException(
-            status_code=status.HTTP_503_SERVICE_UNAVAILABLE,
-            detail={"message": "LLM temporarily unavailable", "reason": str(exc)},
-        ) from exc
-    except HTTPException:
-        raise
-    except Exception as exc:  # pragma: no cover - defensive
-        logger.exception("Unexpected LLM handler failure: %s", exc)
-        raise HTTPException(
-            status_code=status.HTTP_500_INTERNAL_SERVER_ERROR,
-            detail={"message": "LLM classification failed", "error": str(exc)},
-        ) from exc
-
-    if not result["triggered"]:
-=======
 # Instantiate with a real OpenAI client if environment variables are set
 openai_api_key = os.getenv("OPENAI_API_KEY")
 openai_model = os.getenv("OPENAI_MODEL", "gpt-4-turbo")
@@ -106,7 +58,6 @@
     result = handler.handle(full)
 
     if not result.get("triggered", False):
->>>>>>> a44a38a5
         raise HTTPException(
             status_code=status.HTTP_202_ACCEPTED,
             detail={
