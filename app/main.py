"""
Intent Classification API - Main Application Entry Point
"""
import sys
import os
import time  # For Qdrant retry logic
from contextlib import asynccontextmanager
from typing import Dict, Any
from dotenv import load_dotenv

from fastapi import FastAPI, Request
from fastapi.middleware.cors import CORSMiddleware
from fastapi.responses import JSONResponse
import uvicorn
from pydantic import BaseModel, Field
from typing import Any, Dict, Optional, List

# Routers
from app.status_api import router as status_router
from app.api.cost_dashboard_api import router as cost_dashboard_router
from app.api.cost_dashboard_ui import router as cost_dashboard_ui_router
from app.ai.cost_monitor.scheduler import start_scheduler

# Decision Engine Import
print("Attempting to import Decision Engine...")
from app.ai.intent_classification.decision_engine import get_intent_classification
from app.api.v1.intent import router as intent_router
print("Successfully imported Decision Engine.")

# --- Qdrant Client Import ---
from qdrant_client import QdrantClient, models
# --- End Qdrant Client Import ---

# Load environment variables
load_dotenv()

# --- Qdrant Configuration ---
QDRANT_URL = os.getenv("QDRANT_URL", "http://localhost:6333")
PRODUCT_COLLECTION_NAME = "chatnshop_products"
VECTOR_SIZE = 384  # Must match embedding model (all-MiniLM-L6-v2)
# --- End Qdrant Configuration ---

# --- Initialize Qdrant Client with Retry Logic ---
print(f"Attempting to connect to Qdrant at {QDRANT_URL}...")
qdrant_client = None
retries = 5
wait_time = 3  # seconds

for i in range(retries):
    try:
        client = QdrantClient(QDRANT_URL, timeout=10)
        client.get_collections()  # Test call
        qdrant_client = client
        print(f"Successfully connected to Qdrant on attempt {i+1}.")
        break
    except Exception as e:
        print(f"Attempt {i+1} failed: Could not connect to Qdrant. Is the Docker container running?")
        print(f"   Error detail: {e}")
        if i < retries - 1:
            print(f"   Retrying in {wait_time} seconds...")
            time.sleep(wait_time)
        else:
            print(f"FAILED to initialize Qdrant client after {retries} attempts.")
# --- End Qdrant Client Initialization ---


@asynccontextmanager
async def lifespan(app: FastAPI):
    """Application startup and shutdown manager."""
    print(" Starting Intent Classification API...")

    # --- Model Warmup ---
    try:
        get_intent_classification("warm up")
        print(" Models loaded and Decision Engine is warm.")
    except Exception as e:
        print(f" ERROR during model warmup: {e}")

    # --- Initialize Qdrant Collection ---
    if qdrant_client:
        print(f"Checking for Qdrant collection '{PRODUCT_COLLECTION_NAME}'...")
        try:
            qdrant_client.create_collection(
                collection_name=PRODUCT_COLLECTION_NAME,
                vectors_config=models.VectorParams(
                    size=VECTOR_SIZE,
                    distance=models.Distance.COSINE
                )
            )
            print(f" Qdrant collection '{PRODUCT_COLLECTION_NAME}' created.")
        except Exception as e:
            if "already exists" in str(e).lower() or "exists" in str(e).lower():
                print(f" Qdrant collection '{PRODUCT_COLLECTION_NAME}' already exists.")
            else:
                print(f" ERROR: Could not create/verify Qdrant collection: {e}")
    else:
        print(" Qdrant client not initialized, skipping collection creation.")

    print(" Intent Classification API started successfully!")

    # --- Initialize Cost Spike Monitoring Scheduler ---
    try:
        start_scheduler()
        print(" [SCHEDULER] Automatic cost spike monitoring initialized successfully.")
    except Exception as e:
        print(f" [SCHEDULER ERROR] Failed to start cost monitor: {e}")

    yield
    print("Shutting down Intent Classification API...")
    print(" Intent Classification API shut down successfully!")


# --- FastAPI App Initialization ---
app = FastAPI(
    title=os.getenv("APP_NAME", "Intent Classification API"),
    version=os.getenv("APP_VERSION", "1.0.0"),
    description="Hybrid rule-based + LLM intent classification backend for chatNShop",
    docs_url="/docs",
    redoc_url="/redoc",
    lifespan=lifespan
)

# --- Configure CORS ---
app.add_middleware(
    CORSMiddleware,
    allow_origins=os.getenv("ALLOWED_ORIGINS", "http://localhost:3000").split(","),
    allow_credentials=True,
    allow_methods=os.getenv("ALLOWED_METHODS", "GET,POST,PUT,DELETE").split(","),
    allow_headers=os.getenv("ALLOWED_HEADERS", "*").split(","),
)


# --- Health Endpoints ---
@app.get("/", tags=["Health"])
async def root() -> Dict[str, Any]:
    """Root endpoint - API health check."""
    return {
        "status": "healthy",
        "service": "Intent Classification API",
        "version": os.getenv("APP_VERSION", "1.0.0"),
        "message": "Hybrid Intent Classification System is running!"
    }


@app.get("/health", tags=["Health"])
async def health_check() -> Dict[str, Any]:
    """Detailed health check endpoint."""
    qdrant_status = "disconnected"
    if qdrant_client:
        try:
            qdrant_client.get_collections()
            qdrant_status = "connected"
        except Exception:
            qdrant_status = "unhealthy"

    return {
        "status": "healthy",
        "timestamp": "2024-01-01T00:00:00Z",
        "services": {
            "qdrant": qdrant_status,
            "redis": "connected",
            "openai": "available"
        },
        "version": os.getenv("APP_VERSION", "1.0.0")
    }


# --- Intent Classification Endpoint ---
class ClassificationInput(BaseModel):
    text: str


<<<<<<< HEAD
@app.post("/classify", tags=["Intent Classification"])
async def classify_intent(user_input: ClassificationInput) -> Dict[str, Any]:
    """Receives user text and returns the classified intent."""
=======
class ClassificationOutput(BaseModel):
    action_code: str = Field(..., description="Resolved action code")
    confidence_score: float = Field(..., ge=0.0, le=1.0, description="Confidence (0-1)")
    matched_keywords: List[str] = Field(default_factory=list, description="Matched keyword phrases")
    original_text: str = Field(..., description="Original input text")
    status: str = Field(..., description="Resolution status (e.g., CONFIDENT_KEYWORD, FALLBACK_*)")
    intent: Optional[Dict[str, Any]] = Field(default=None, description="Raw top intent payload for debug")

# 2. Create the classification POST endpoint
@app.post(
    "/classify",
    tags=["Intent Classification"],
    response_model=ClassificationOutput,
    summary="Classify user input into an intent",
    responses={
        200: {
            "description": "Classification result",
            "content": {
                "application/json": {
                    "example": {
                        "action_code": "ADD_TO_CART",
                        "confidence_score": 0.92,
                        "matched_keywords": ["add to cart"],
                        "original_text": "Add this to my cart",
                        "status": "CONFIDENT_KEYWORD",
                        "intent": {
                            "id": "ADD_TO_CART",
                            "score": 0.92,
                            "source": "keyword",
                        },
                    }
                }
            },
        },
        500: {
            "description": "Internal error",
            "content": {
                "application/json": {
                    "example": {
                        "error": "Classification Failed",
                        "message": "An internal error occurred while processing the request.",
                        "detail": "<error details>",
                    }
                }
            },
        },
    },
)
async def classify_intent(user_input: ClassificationInput) -> ClassificationOutput:
    """
    Receives user text and returns the classified intent.
    
    This is the main endpoint for the intent classification service.
    """
    
>>>>>>> 6ace40ef
    print(f"Received text for classification: {user_input.text}")

    try:
        result = get_intent_classification(user_input.text)
<<<<<<< HEAD
        result["original_text"] = user_input.text
        return result
=======

        # Normalize API output to include action_code, confidence_score, matched_keywords
        top = result.get("intent", {}) if isinstance(result, dict) else {}
        action_code = top.get("id") or top.get("intent")
        confidence_score = top.get("score")
        matched_kw = top.get("matched_text")
        if action_code is not None:
            result.setdefault("action_code", action_code)
        if confidence_score is not None:
            result.setdefault("confidence_score", confidence_score)
        if matched_kw:
            result.setdefault("matched_keywords", [matched_kw])

        # Add original text to the response
        result["original_text"] = user_input.text

        # --- TODO: Add Qdrant Search Logic ---
        # If the intent is "find_product" or similar,
        # you would now:
        # 1. Get the embedding for user_input.text (from your DecisionEngine or another service)
        # 2. Use qdrant_client.search(...) to find matching products
        # 3. Add the search results to the 'result' dictionary
        # --- End TODO ---
        
        # Shape to response model
        return ClassificationOutput(
            action_code=result.get("action_code", "UNKNOWN_INTENT"),
            confidence_score=float(result.get("confidence_score", 0.0)),
            matched_keywords=result.get("matched_keywords", []),
            original_text=user_input.text,
            status=str(result.get("status", "UNKNOWN")),
            intent=result.get("intent"),
        )

>>>>>>> 6ace40ef
    except Exception as e:
        print(f"ERROR: An error occurred in /classify: {e}")
        return JSONResponse(
            status_code=500,
            content={
                "error": "Classification Failed",
                "message": "An internal error occurred while processing the request.",
                "detail": str(e)
            }
        )


# --- Include Routers ---
app.include_router(intent_router)
app.include_router(status_router)
app.include_router(cost_dashboard_router)
app.include_router(cost_dashboard_ui_router)


# --- Global Exception Handler ---
@app.exception_handler(Exception)
async def global_exception_handler(request: Request, exc: Exception):
    """Global exception handler for unhandled errors."""
    return JSONResponse(
        status_code=500,
        content={
            "error": "Internal server error",
            "message": "An unexpected error occurred",
            "path": str(request.url)
        }
    )


# --- Run Server ---
def run():
    """Run the application with uvicorn."""
    uvicorn.run(
        "app.main:app",
        host=os.getenv("HOST", "127.0.0.1"),
        port=int(os.getenv("PORT", 8000)),
        reload=False,
        workers=int(os.getenv("WORKERS", 1)),
        log_level=os.getenv("LOG_LEVEL", "info").lower()
    )


if __name__ == "__main__":
    run()<|MERGE_RESOLUTION|>--- conflicted
+++ resolved
@@ -170,11 +170,6 @@
     text: str
 
 
-<<<<<<< HEAD
-@app.post("/classify", tags=["Intent Classification"])
-async def classify_intent(user_input: ClassificationInput) -> Dict[str, Any]:
-    """Receives user text and returns the classified intent."""
-=======
 class ClassificationOutput(BaseModel):
     action_code: str = Field(..., description="Resolved action code")
     confidence_score: float = Field(..., ge=0.0, le=1.0, description="Confidence (0-1)")
@@ -183,7 +178,7 @@
     status: str = Field(..., description="Resolution status (e.g., CONFIDENT_KEYWORD, FALLBACK_*)")
     intent: Optional[Dict[str, Any]] = Field(default=None, description="Raw top intent payload for debug")
 
-# 2. Create the classification POST endpoint
+
 @app.post(
     "/classify",
     tags=["Intent Classification"],
@@ -226,19 +221,13 @@
 async def classify_intent(user_input: ClassificationInput) -> ClassificationOutput:
     """
     Receives user text and returns the classified intent.
-    
+
     This is the main endpoint for the intent classification service.
     """
-    
->>>>>>> 6ace40ef
     print(f"Received text for classification: {user_input.text}")
 
     try:
         result = get_intent_classification(user_input.text)
-<<<<<<< HEAD
-        result["original_text"] = user_input.text
-        return result
-=======
 
         # Normalize API output to include action_code, confidence_score, matched_keywords
         top = result.get("intent", {}) if isinstance(result, dict) else {}
@@ -262,7 +251,7 @@
         # 2. Use qdrant_client.search(...) to find matching products
         # 3. Add the search results to the 'result' dictionary
         # --- End TODO ---
-        
+
         # Shape to response model
         return ClassificationOutput(
             action_code=result.get("action_code", "UNKNOWN_INTENT"),
@@ -273,7 +262,6 @@
             intent=result.get("intent"),
         )
 
->>>>>>> 6ace40ef
     except Exception as e:
         print(f"ERROR: An error occurred in /classify: {e}")
         return JSONResponse(
@@ -281,8 +269,8 @@
             content={
                 "error": "Classification Failed",
                 "message": "An internal error occurred while processing the request.",
-                "detail": str(e)
-            }
+                "detail": str(e),
+            },
         )
 
 
@@ -302,8 +290,8 @@
         content={
             "error": "Internal server error",
             "message": "An unexpected error occurred",
-            "path": str(request.url)
-        }
+            "path": str(request.url),
+        },
     )
 
 
@@ -316,7 +304,7 @@
         port=int(os.getenv("PORT", 8000)),
         reload=False,
         workers=int(os.getenv("WORKERS", 1)),
-        log_level=os.getenv("LOG_LEVEL", "info").lower()
+        log_level=os.getenv("LOG_LEVEL", "info").lower(),
     )
 
 
