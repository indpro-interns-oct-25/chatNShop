"""
Intent Classification API - Main Application Entry Point
"""
import sys
import os
import time
from contextlib import asynccontextmanager
from typing import Dict, Any
from dotenv import load_dotenv

from fastapi import FastAPI, Request
from fastapi.middleware.cors import CORSMiddleware
from fastapi.responses import JSONResponse
import uvicorn
from pydantic import BaseModel, Field
from typing import Any, Dict, Optional, List

# --- Imports for classification ---
print("Attempting to import Decision Engine...")
from app.ai.intent_classification.hybrid_classifier import HybridIntentClassifier  # ✅ correct
print("Successfully imported Decision Engine.")

# --- ✅ Corrected Import for classification router ---
from app.api.v1.routes.classification_route import router as classification_router

# --- Qdrant Client Import ---
from qdrant_client import QdrantClient, models

# Load environment variables
load_dotenv()

# --- Qdrant Configuration ---
QDRANT_URL = os.getenv("QDRANT_URL", "http://localhost:6333")
QDRANT_API_KEY = os.getenv("QDRANT_API_KEY")  # NEW: support for Qdrant authentication
PRODUCT_COLLECTION_NAME = "chatnshop_products"
VECTOR_SIZE = 384
# --- End Qdrant Configuration ---

# --- Initialize Qdrant Client with Retry Logic ---
print(f"Attempting to connect to Qdrant at {QDRANT_URL}...")
qdrant_client = None
retries = 5
wait_time = 3

for i in range(retries):
    try:
<<<<<<< HEAD
        client = QdrantClient(QDRANT_URL, timeout=10)
        client.get_collections()
        qdrant_client = client
        print(f"✅ Successfully connected to Qdrant on attempt {i + 1}.")
        break
    except Exception as e:
        print(f"⚠️ Attempt {i + 1} failed: Could not connect to Qdrant.")
        print(f"   Error: {e}")
=======
        if QDRANT_API_KEY:  # Authenticated connection
            qdrant_client = QdrantClient(url=QDRANT_URL, api_key=QDRANT_API_KEY)
        else:  # Open access (legacy/no-auth)
            qdrant_client = QdrantClient(url=QDRANT_URL)
        # Try a basic health check to trigger connection (list_collections: harmless)
        qdrant_client.get_collections()
        print(f"✅ Connected to Qdrant at {QDRANT_URL}")
        break
    except Exception as e:
        print(f"Attempt {i + 1} failed: Could not connect to Qdrant. Is the Docker container running?")
        print(f"   Error detail: {e}")
        # Print any body/response if available (for HTTP errors)
        if hasattr(e, 'response') and getattr(e.response, 'content', None):
            print(f"Raw response content:\n{e.response.content}")
>>>>>>> c98d9c3e
        if i < retries - 1:
            print(f"   Retrying in {wait_time} seconds...")
            time.sleep(wait_time)
        else:
<<<<<<< HEAD
            print(f"❌ Failed to initialize Qdrant after {retries} attempts.")
=======
            print("FAILED to initialize Qdrant client after 5 attempts.")

# --- End Qdrant Client Initialization ---
>>>>>>> c98d9c3e


@asynccontextmanager
async def lifespan(app: FastAPI):
    """Application startup and shutdown"""
    print("🚀 Starting Intent Classification API...")

    if qdrant_client:
        print(f"Checking for Qdrant collection '{PRODUCT_COLLECTION_NAME}'...")
        try:
            qdrant_client.create_collection(
                collection_name=PRODUCT_COLLECTION_NAME,
                vectors_config=models.VectorParams(
                    size=VECTOR_SIZE,
                    distance=models.Distance.COSINE
                ),
            )
            print(f"✅ Qdrant collection '{PRODUCT_COLLECTION_NAME}' created.")
        except Exception as e:
            if "already exists" in str(e).lower():
                print(f"ℹ️ Qdrant collection '{PRODUCT_COLLECTION_NAME}' already exists.")
            else:
                print(f"❌ ERROR creating collection: {e}")
    else:
        print("⚠️ Qdrant client not initialized, skipping collection check.")

    print("✅ Intent Classification API started successfully!")
    yield
    print("🛑 Shutting down Intent Classification API...")


# --- Create FastAPI App ---
app = FastAPI(
    title=os.getenv("APP_NAME", "Intent Classification API"),
    version=os.getenv("APP_VERSION", "1.0.0"),
    description="Hybrid rule-based + LLM intent classification backend for chatNShop",
    docs_url="/docs",
    redoc_url="/redoc",
    lifespan=lifespan,
)

# --- Configure CORS ---
app.add_middleware(
    CORSMiddleware,
    allow_origins=os.getenv("ALLOWED_ORIGINS", "http://localhost:3000").split(","),
    allow_credentials=True,
    allow_methods=os.getenv("ALLOWED_METHODS", "GET,POST,PUT,DELETE").split(","),
    allow_headers=os.getenv("ALLOWED_HEADERS", "*").split(","),
)

# --- ✅ Include Routes ---
app.include_router(classification_router, prefix="/api/v1")

# --- Initialize Classifier ---
classifier = HybridIntentClassifier()  # ✅ correct

# --- Health Endpoints ---
@app.get("/", tags=["Health"])
async def root() -> Dict[str, Any]:
    return {
        "status": "healthy",
        "service": "Intent Classification API",
        "version": os.getenv("APP_VERSION", "1.0.0"),
        "message": "Hybrid Intent Classification System is running!",
    }


@app.get("/health", tags=["Health"])
async def health_check() -> Dict[str, Any]:
    qdrant_status = "disconnected"
    if qdrant_client:
        try:
            qdrant_client.get_collections()
            qdrant_status = "connected"
        except Exception:
            qdrant_status = "unhealthy"

    return {
        "status": "healthy",
        "services": {
            "qdrant": qdrant_status,
            "openai": "available",
        },
        "version": os.getenv("APP_VERSION", "1.0.0"),
    }

<<<<<<< HEAD
=======
# --- START OF CLASSIFICATION ENDPOINT ---

# 1. Define the input data model for classification
class ClassificationInput(BaseModel):
    text: str
    # You could add more fields here, like user_id, session_id, etc.


class ClassificationOutput(BaseModel):
    action_code: str = Field(..., description="Resolved action code")
    confidence_score: float = Field(..., ge=0.0, le=1.0, description="Confidence (0-1)")
    matched_keywords: List[str] = Field(default_factory=list, description="Matched keyword phrases")
    original_text: str = Field(..., description="Original input text")
    status: str = Field(..., description="Resolution status (e.g., CONFIDENT_KEYWORD, FALLBACK_*)")
    intent: Optional[Dict[str, Any]] = Field(default=None, description="Raw top intent payload for debug")

# 2. Create the classification POST endpoint
@app.post(
    "/classify",
    tags=["Intent Classification"],
    response_model=ClassificationOutput,
    summary="Classify user input into an intent",
    responses={
        200: {
            "description": "Classification result",
            "content": {
                "application/json": {
                    "example": {
                        "action_code": "ADD_TO_CART",
                        "confidence_score": 0.92,
                        "matched_keywords": ["add to cart"],
                        "original_text": "Add this to my cart",
                        "status": "CONFIDENT_KEYWORD",
                        "intent": {
                            "id": "ADD_TO_CART",
                            "score": 0.92,
                            "source": "keyword",
                        },
                    }
                }
            },
        },
        500: {
            "description": "Internal error",
            "content": {
                "application/json": {
                    "example": {
                        "error": "Classification Failed",
                        "message": "An internal error occurred while processing the request.",
                        "detail": "<error details>",
                    }
                }
            },
        },
    },
)
async def classify_intent(user_input: ClassificationInput) -> ClassificationOutput:
    """
    Receives user text and returns the classified intent.
    
    This is the main endpoint for the intent classification service.
    """
    
    print(f"Received text for classification: {user_input.text}")
    
    try:
        # The classification function is synchronous (not async)
        result = get_intent_classification(user_input.text)

        # Normalize API output to include action_code, confidence_score, matched_keywords
        top = result.get("intent", {}) if isinstance(result, dict) else {}
        action_code = top.get("id") or top.get("intent")
        confidence_score = top.get("score")
        matched_kw = top.get("matched_text")
        if action_code is not None:
            result.setdefault("action_code", action_code)
        if confidence_score is not None:
            result.setdefault("confidence_score", confidence_score)
        if matched_kw:
            result.setdefault("matched_keywords", [matched_kw])

        # Add original text to the response
        result["original_text"] = user_input.text

        # --- TODO: Add Qdrant Search Logic ---
        # If the intent is "find_product" or similar,
        # you would now:
        # 1. Get the embedding for user_input.text (from your DecisionEngine or another service)
        # 2. Use qdrant_client.search(...) to find matching products
        # 3. Add the search results to the 'result' dictionary
        # --- End TODO ---
        
        # Shape to response model
        return ClassificationOutput(
            action_code=result.get("action_code", "UNKNOWN_INTENT"),
            confidence_score=float(result.get("confidence_score", 0.0)),
            matched_keywords=result.get("matched_keywords", []),
            original_text=user_input.text,
            status=str(result.get("status", "UNKNOWN")),
            intent=result.get("intent"),
        )
>>>>>>> c98d9c3e

# --- Global Exception Handler ---
@app.exception_handler(Exception)
async def global_exception_handler(request: Request, exc: Exception):
    return JSONResponse(
        status_code=500,
        content={
            "error": "Internal server error",
            "message": "An unexpected error occurred",
            "path": str(request.url),
        },
    )


# --- App Runner ---
def run():
    uvicorn.run(
        "app.main:app",
        host=os.getenv("HOST", "127.0.0.1"),
        port=int(os.getenv("PORT", 8000)),
        reload=True,
        workers=int(os.getenv("WORKERS", 1)),
        log_level=os.getenv("LOG_LEVEL", "info").lower(),
    )


if __name__ == "__main__":
    run()<|MERGE_RESOLUTION|>--- conflicted
+++ resolved
@@ -44,16 +44,6 @@
 
 for i in range(retries):
     try:
-<<<<<<< HEAD
-        client = QdrantClient(QDRANT_URL, timeout=10)
-        client.get_collections()
-        qdrant_client = client
-        print(f"✅ Successfully connected to Qdrant on attempt {i + 1}.")
-        break
-    except Exception as e:
-        print(f"⚠️ Attempt {i + 1} failed: Could not connect to Qdrant.")
-        print(f"   Error: {e}")
-=======
         if QDRANT_API_KEY:  # Authenticated connection
             qdrant_client = QdrantClient(url=QDRANT_URL, api_key=QDRANT_API_KEY)
         else:  # Open access (legacy/no-auth)
@@ -68,18 +58,13 @@
         # Print any body/response if available (for HTTP errors)
         if hasattr(e, 'response') and getattr(e.response, 'content', None):
             print(f"Raw response content:\n{e.response.content}")
->>>>>>> c98d9c3e
         if i < retries - 1:
             print(f"   Retrying in {wait_time} seconds...")
             time.sleep(wait_time)
         else:
-<<<<<<< HEAD
-            print(f"❌ Failed to initialize Qdrant after {retries} attempts.")
-=======
             print("FAILED to initialize Qdrant client after 5 attempts.")
 
 # --- End Qdrant Client Initialization ---
->>>>>>> c98d9c3e
 
 
 @asynccontextmanager
@@ -166,9 +151,6 @@
         "version": os.getenv("APP_VERSION", "1.0.0"),
     }
 
-<<<<<<< HEAD
-=======
-# --- START OF CLASSIFICATION ENDPOINT ---
 
 # 1. Define the input data model for classification
 class ClassificationInput(BaseModel):
@@ -269,9 +251,32 @@
             status=str(result.get("status", "UNKNOWN")),
             intent=result.get("intent"),
         )
->>>>>>> c98d9c3e
-
-# --- Global Exception Handler ---
+
+    except Exception as e:
+        # Log the error for debugging
+        print(f"ERROR: An error occurred in /classify: {e}")
+        # Return a structured error response to the user
+        return JSONResponse(
+            status_code=500,
+            content={
+                "error": "Classification Failed",
+                "message": "An internal error occurred while processing the request.",
+                "detail": str(e)
+            }
+        )
+
+# --- END OF CLASSIFICATION ENDPOINT ---
+
+
+# Include API routers
+app.include_router(intent_router)
+
+# app.include_router(feedback.router, prefix="/api/v1/feedback", tags=["Feedback"])
+# app.include_router(analytics.router, prefix="/api/v1/analytics", tags=["Analytics"])
+# app.include_router(experiments.router, prefix="/api/v1/experiments", tags=["Experiments"])
+
+
+# Global exception handler
 @app.exception_handler(Exception)
 async def global_exception_handler(request: Request, exc: Exception):
     return JSONResponse(
