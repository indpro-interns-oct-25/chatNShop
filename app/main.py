"""
Intent Classification API - Main Application Entry Point
"""
import os
import time
from contextlib import asynccontextmanager
from typing import Any, Dict

from dotenv import load_dotenv
from fastapi import FastAPI, Request
from fastapi.middleware.cors import CORSMiddleware
from fastapi.responses import JSONResponse
<<<<<<< HEAD
from pydantic import BaseModel
import uvicorn
=======
import uvicorn
from pydantic import BaseModel, Field
from typing import Any, Dict, Optional, List
>>>>>>> a44a38a5

from app.api.v1 import intent
from app.ai.intent_classification.decision_engine import get_intent_classification
from app.api.v1.intent import router as intent_router
from app.services import classify_intent as run_intent_pipeline
print("Successfully imported Decision Engine.")

# --- Qdrant Client Import ---
from qdrant_client import QdrantClient, models


load_dotenv()


QDRANT_URL = os.getenv("QDRANT_URL", "http://localhost:6333")
QDRANT_API_KEY = os.getenv("QDRANT_API_KEY")  # NEW: support for Qdrant authentication
PRODUCT_COLLECTION_NAME = "chatnshop_products"
VECTOR_SIZE = 384


print(f"Attempting to connect to Qdrant at {QDRANT_URL}...")
qdrant_client = None
for attempt in range(1, 6):
    try:
<<<<<<< HEAD
        client = QdrantClient(QDRANT_URL, timeout=10)
        client.get_collections()
        qdrant_client = client
        print(f"Successfully connected to Qdrant on attempt {attempt}.")
        break
    except Exception as exc:
        print(f"Attempt {attempt} failed: {exc}")
        if attempt == 5:
            print("FAILED to initialize Qdrant client after 5 attempts.")
        else:
            time.sleep(3)
=======
        if QDRANT_API_KEY:  # Authenticated connection
            qdrant_client = QdrantClient(url=QDRANT_URL, api_key=QDRANT_API_KEY)
        else:  # Open access (legacy/no-auth)
            qdrant_client = QdrantClient(url=QDRANT_URL)
        # Try a basic health check to trigger connection (list_collections: harmless)
        qdrant_client.get_collections()
        print(f"✅ Connected to Qdrant at {QDRANT_URL}")
        break
    except Exception as e:
        print(f"Attempt {i + 1} failed: Could not connect to Qdrant. Is the Docker container running?")
        print(f"   Error detail: {e}")
        # Print any body/response if available (for HTTP errors)
        if hasattr(e, 'response') and getattr(e.response, 'content', None):
            print(f"Raw response content:\n{e.response.content}")
        if i < retries - 1:
            print(f"   Retrying in {wait_time} seconds...")
            time.sleep(wait_time)
        else:
            print("FAILED to initialize Qdrant client after 5 attempts.")

# --- End Qdrant Client Initialization ---
>>>>>>> a44a38a5


@asynccontextmanager
async def lifespan(app: FastAPI):
    print("Starting Intent Classification API...")
    try:
        get_intent_classification("warm up")
        print("Decision Engine warmed up.")
    except Exception as exc:
        print(f"ERROR during model warmup: {exc}")

    if qdrant_client:
        print(f"Ensuring Qdrant collection '{PRODUCT_COLLECTION_NAME}' exists...")
        try:
            qdrant_client.create_collection(
                collection_name=PRODUCT_COLLECTION_NAME,
                vectors_config=models.VectorParams(size=VECTOR_SIZE, distance=models.Distance.COSINE),
            )
            print(f"Collection '{PRODUCT_COLLECTION_NAME}' created.")
        except Exception as exc:
            msg = str(exc).lower()
            if "exists" in msg:
                print(f"Collection '{PRODUCT_COLLECTION_NAME}' already exists.")
            else:
                print(f"ERROR creating collection: {exc}")
    else:
        print("Qdrant client unavailable; skipping collection creation.")

    yield

    print("Shutting down Intent Classification API...")


app = FastAPI(
    title=os.getenv("APP_NAME", "Intent Classification API"),
    version=os.getenv("APP_VERSION", "1.0.0"),
    description="Hybrid rule-based + LLM intent classification backend for chatNShop",
    docs_url="/docs",
    redoc_url="/redoc",
    lifespan=lifespan,
)


app.add_middleware(
    CORSMiddleware,
    allow_origins=os.getenv("ALLOWED_ORIGINS", "http://localhost:3000").split(","),
    allow_credentials=True,
    allow_methods=os.getenv("ALLOWED_METHODS", "GET,POST,PUT,DELETE").split(","),
    allow_headers=os.getenv("ALLOWED_HEADERS", "*").split(","),
)


@app.get("/", tags=["Health"])
async def root() -> Dict[str, Any]:
    return {
        "status": "healthy",
        "service": "Intent Classification API",
        "version": os.getenv("APP_VERSION", "1.0.0"),
        "message": "Hybrid Intent Classification System is running!",
    }


@app.get("/health", tags=["Health"])
async def health_check() -> Dict[str, Any]:
    qdrant_status = "disconnected"
    if qdrant_client:
        try:
            qdrant_client.get_collections()
            qdrant_status = "connected"
        except Exception:
            qdrant_status = "unhealthy"

    return {
        "status": "healthy",
        "services": {
            "qdrant": qdrant_status,
            "redis": "connected",
            "openai": "available",
        },
        "version": os.getenv("APP_VERSION", "1.0.0"),
    }


class ClassificationInput(BaseModel):
    text: str


<<<<<<< HEAD
@app.post("/classify", tags=["Intent Classification"])
async def classify_intent(user_input: ClassificationInput) -> Dict[str, Any]:
=======
class ClassificationOutput(BaseModel):
    action_code: str = Field(..., description="Resolved action code")
    confidence_score: float = Field(..., ge=0.0, le=1.0, description="Confidence (0-1)")
    matched_keywords: List[str] = Field(default_factory=list, description="Matched keyword phrases")
    original_text: str = Field(..., description="Original input text")
    status: str = Field(..., description="Resolution status (e.g., CONFIDENT_KEYWORD, FALLBACK_*)")
    intent: Optional[Dict[str, Any]] = Field(default=None, description="Raw top intent payload for debug")

# 2. Create the classification POST endpoint
@app.post(
    "/classify",
    tags=["Intent Classification"],
    response_model=ClassificationOutput,
    summary="Classify user input into an intent",
    responses={
        200: {
            "description": "Classification result",
            "content": {
                "application/json": {
                    "example": {
                        "action_code": "ADD_TO_CART",
                        "confidence_score": 0.92,
                        "matched_keywords": ["add to cart"],
                        "original_text": "Add this to my cart",
                        "status": "CONFIDENT_KEYWORD",
                        "intent": {
                            "id": "ADD_TO_CART",
                            "score": 0.92,
                            "source": "keyword",
                        },
                    }
                }
            },
        },
        500: {
            "description": "Internal error",
            "content": {
                "application/json": {
                    "example": {
                        "error": "Classification Failed",
                        "message": "An internal error occurred while processing the request.",
                        "detail": "<error details>",
                    }
                }
            },
        },
    },
)
async def classify_intent(user_input: ClassificationInput) -> ClassificationOutput:
    """
    Receives user text and returns the classified intent.
    
    This is the main endpoint for the intent classification service.
    """
    
>>>>>>> a44a38a5
    print(f"Received text for classification: {user_input.text}")
    try:
<<<<<<< HEAD
        result = run_intent_pipeline(user_input.text)
        result["original_text"] = user_input.text
        return result
    except Exception as exc:
        print(f"ERROR in /classify: {exc}")
=======
        # The classification function is synchronous (not async)
        result = get_intent_classification(user_input.text)

        # Normalize API output to include action_code, confidence_score, matched_keywords
        top = result.get("intent", {}) if isinstance(result, dict) else {}
        action_code = top.get("id") or top.get("intent")
        confidence_score = top.get("score")
        matched_kw = top.get("matched_text")
        if action_code is not None:
            result.setdefault("action_code", action_code)
        if confidence_score is not None:
            result.setdefault("confidence_score", confidence_score)
        if matched_kw:
            result.setdefault("matched_keywords", [matched_kw])

        # Add original text to the response
        result["original_text"] = user_input.text

        # --- TODO: Add Qdrant Search Logic ---
        # If the intent is "find_product" or similar,
        # you would now:
        # 1. Get the embedding for user_input.text (from your DecisionEngine or another service)
        # 2. Use qdrant_client.search(...) to find matching products
        # 3. Add the search results to the 'result' dictionary
        # --- End TODO ---
        
        # Shape to response model
        return ClassificationOutput(
            action_code=result.get("action_code", "UNKNOWN_INTENT"),
            confidence_score=float(result.get("confidence_score", 0.0)),
            matched_keywords=result.get("matched_keywords", []),
            original_text=user_input.text,
            status=str(result.get("status", "UNKNOWN")),
            intent=result.get("intent"),
        )

    except Exception as e:
        # Log the error for debugging
        print(f"ERROR: An error occurred in /classify: {e}")
        # Return a structured error response to the user
>>>>>>> a44a38a5
        return JSONResponse(
            status_code=500,
            content={
                "error": "Classification Failed",
                "message": "An internal error occurred while processing the request.",
                "detail": str(exc),
            },
        )


# Include API routers
app.include_router(intent_router)

# app.include_router(feedback.router, prefix="/api/v1/feedback", tags=["Feedback"])
# app.include_router(analytics.router, prefix="/api/v1/analytics", tags=["Analytics"])
# app.include_router(experiments.router, prefix="/api/v1/experiments", tags=["Experiments"])


@app.exception_handler(Exception)
async def global_exception_handler(request: Request, exc: Exception):
    return JSONResponse(
        status_code=500,
        content={
            "error": "Internal server error",
            "message": "An unexpected error occurred",
            "path": str(request.url),
        },
    )


def run() -> None:
    uvicorn.run(
        "app.main:app",
        host=os.getenv("HOST", "127.0.0.1"),
        port=int(os.getenv("PORT", 8000)),
        reload=False,
        workers=int(os.getenv("WORKERS", 1)),
        log_level=os.getenv("LOG_LEVEL", "info").lower(),
    )


if __name__ == "__main__":
    run()<|MERGE_RESOLUTION|>--- conflicted
+++ resolved
@@ -10,14 +10,9 @@
 from fastapi import FastAPI, Request
 from fastapi.middleware.cors import CORSMiddleware
 from fastapi.responses import JSONResponse
-<<<<<<< HEAD
-from pydantic import BaseModel
-import uvicorn
-=======
 import uvicorn
 from pydantic import BaseModel, Field
 from typing import Any, Dict, Optional, List
->>>>>>> a44a38a5
 
 from app.api.v1 import intent
 from app.ai.intent_classification.decision_engine import get_intent_classification
@@ -42,19 +37,6 @@
 qdrant_client = None
 for attempt in range(1, 6):
     try:
-<<<<<<< HEAD
-        client = QdrantClient(QDRANT_URL, timeout=10)
-        client.get_collections()
-        qdrant_client = client
-        print(f"Successfully connected to Qdrant on attempt {attempt}.")
-        break
-    except Exception as exc:
-        print(f"Attempt {attempt} failed: {exc}")
-        if attempt == 5:
-            print("FAILED to initialize Qdrant client after 5 attempts.")
-        else:
-            time.sleep(3)
-=======
         if QDRANT_API_KEY:  # Authenticated connection
             qdrant_client = QdrantClient(url=QDRANT_URL, api_key=QDRANT_API_KEY)
         else:  # Open access (legacy/no-auth)
@@ -76,7 +58,6 @@
             print("FAILED to initialize Qdrant client after 5 attempts.")
 
 # --- End Qdrant Client Initialization ---
->>>>>>> a44a38a5
 
 
 @asynccontextmanager
@@ -164,10 +145,6 @@
     text: str
 
 
-<<<<<<< HEAD
-@app.post("/classify", tags=["Intent Classification"])
-async def classify_intent(user_input: ClassificationInput) -> Dict[str, Any]:
-=======
 class ClassificationOutput(BaseModel):
     action_code: str = Field(..., description="Resolved action code")
     confidence_score: float = Field(..., ge=0.0, le=1.0, description="Confidence (0-1)")
@@ -223,16 +200,8 @@
     This is the main endpoint for the intent classification service.
     """
     
->>>>>>> a44a38a5
     print(f"Received text for classification: {user_input.text}")
     try:
-<<<<<<< HEAD
-        result = run_intent_pipeline(user_input.text)
-        result["original_text"] = user_input.text
-        return result
-    except Exception as exc:
-        print(f"ERROR in /classify: {exc}")
-=======
         # The classification function is synchronous (not async)
         result = get_intent_classification(user_input.text)
 
@@ -273,7 +242,6 @@
         # Log the error for debugging
         print(f"ERROR: An error occurred in /classify: {e}")
         # Return a structured error response to the user
->>>>>>> a44a38a5
         return JSONResponse(
             status_code=500,
             content={
