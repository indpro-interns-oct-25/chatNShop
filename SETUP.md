--- conflicted
+++ resolved
@@ -137,16 +137,7 @@
 
 ### 4. Run the Web Application (Docker)
 ```bash
-<<<<<<< HEAD
-# Make sure virtual environment is activated
-source venv/bin/activate  # Linux/Mac
-# or: source venv/Scripts/activate  # Windows
-
-# Start the FastAPI server
-python -m uvicorn app.main:app --reload --host 0.0.0.0 --port 8000
-=======
 docker-compose up --build -d
->>>>>>> c98d9c3e
 ```
 
 **Web Interface:**
